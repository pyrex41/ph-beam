import * as PIXI from '../../vendor/pixi.min.mjs';
import { PerformanceMonitor } from './performance_monitor.js';
import { OfflineQueue } from './offline_queue.js';
import { HistoryManager } from './history_manager.js';

/**
 * CanvasManager - Standalone PixiJS Canvas Management
 *
 * Manages the PixiJS application, object rendering, and user interactions.
 * Uses an event emitter pattern to communicate with the host application.
 */
export class CanvasManager {
  constructor() {
    // PixiJS application and containers
    this.app = null;
    this.objectContainer = null;
    this.labelContainer = null; // Separate container for labels (renders on top)
    this.cursorContainer = null;

    // Object and cursor storage
    this.objects = new Map();
    this.cursors = new Map();
    this.objectLabels = new Map(); // Map of objectId -> label Text object
    this.labelsVisible = false; // Track if labels are currently visible
    this.lockIndicators = new Map(); // Map of objectId -> lock indicator container

    // Offline support
    this.offlineQueue = null;
    this.connectionStatusIndicator = null;

    // History management (undo/redo)
    this.historyManager = new HistoryManager(50);

    // Interaction state
    this.currentUserId = null;
    this.selectedObjects = new Set(); // Changed from selectedObject to support multi-selection
    this.selectionBoxes = new Map(); // Map of objectId -> selectionBox graphics
    this.isDragging = false;
    this.dragOffsets = new Map(); // Map of objectId -> {x, y} drag offset
    this.currentTool = 'select';
    this.isCreating = false;
    this.createStart = { x: 0, y: 0 };
    this.tempObject = null;
    this.currentColor = '#000000'; // Current color from color picker

    // Rotation handle state
    this.rotationHandles = new Map(); // Map of objectId -> rotation handle graphics
    this.isRotating = false;
    this.rotatingObject = null;
    this.rotationStartAngle = 0; // Object's angle when rotation started
    this.rotationGrabAngle = 0; // Angle from object center to mouse when grab started

    // Resize handle state
    this.resizeHandles = new Map(); // Map of objectId -> resize handle graphics
    this.isResizing = false;
    this.resizingObject = null;
    this.resizeStartSize = { width: 0, height: 0 };
    this.resizeStartMousePos = { x: 0, y: 0 }; // Mouse position when resize started

    // Pan and zoom state
    this.isPanning = false;
    this.panStart = { x: 0, y: 0 };
    this.viewOffset = { x: 0, y: 0 };
    this.zoomLevel = 1;
    this.spacePressed = false;

    // Lasso selection state
    this.isLassoSelecting = false;
    this.lassoStart = { x: 0, y: 0 };
    this.lassoRect = null; // Graphics object for lasso visualization

    // Clipboard state for copy/paste
    this.clipboard = [];

    // Throttle tracking
    this.lastCursorUpdate = 0;
    this.lastDragUpdate = 0;
    this.lastRotateUpdate = 0;
    this.lastResizeUpdate = 0;
    this.lastCullUpdate = 0;

    // Viewport dimensions
    this.canvasWidth = 0;
    this.canvasHeight = 0;

    // Event listeners
    this.eventListeners = new Map();

    // Bound function references for cleanup
    this.boundHandlers = {};

    // Performance monitoring
    this.performanceMonitor = null;

    // Shared resources for cursor label optimization
    this.sharedCursorLabelStyle = null;
    this.sharedLabelBgContext = null;

    // Remote transform tracking for smooth updates and visual feedback
    this.remoteTransforms = new Map(); // Map of objectId -> {userId, type: 'drag'|'rotate'|'resize'}
    this.remoteTransformGlows = new Map(); // Map of objectId -> PIXI.Graphics glow
    this.interpolationTargets = new Map(); // Map of objectId -> {x, y, width, height, rotation, startTime}
    this.presences = {}; // Store presence data for user colors
  }

  /**
   * Initialize the PixiJS application
   * @param {HTMLElement} container - DOM element to attach canvas to
   * @param {string} userId - Current user ID
   * @param {string} canvasId - Canvas ID for offline queue
   */
  async initialize(container, userId, canvasId) {
    this.currentUserId = userId;
    const width = container.clientWidth;
    const height = container.clientHeight;

    // Create PixiJS application (v8 API - async initialization)
    this.app = new PIXI.Application();
    await this.app.init({
      width: width,
      height: height,
      background: 0xffffff,
      antialias: true,
      resolution: window.devicePixelRatio || 1,
      autoDensity: true
    });

    // Add canvas to DOM (v8 uses app.canvas instead of app.view)
    container.appendChild(this.app.canvas);

    // Set canvas display and max-size to prevent overflow
    this.app.canvas.style.display = 'block';
    this.app.canvas.style.maxWidth = '100%';
    this.app.canvas.style.maxHeight = '100%';

    // Create main container for objects
    this.objectContainer = new PIXI.Container();
    // Disable culling for now - it was causing objects to disappear during interactions
    // this.objectContainer.cullable = true;
    this.objectContainer.isRenderGroup = true; // v8 render groups for batching
    this.app.stage.addChild(this.objectContainer);

    // Create label container (renders above objects, below cursors)
    this.labelContainer = new PIXI.Container();
    this.labelContainer.isRenderGroup = true; // v8 render groups for label batching
    this.app.stage.addChild(this.labelContainer);

    // Create cursor overlay container with render group for batching
    this.cursorContainer = new PIXI.Container();
    this.cursorContainer.isRenderGroup = true; // v8 render groups for cursor batching
    this.app.stage.addChild(this.cursorContainer);

    // Create shared TextStyle for cursor labels (performance optimization)
    this.sharedCursorLabelStyle = new PIXI.TextStyle({
      fontFamily: 'Arial',
      fontSize: 12,
      fill: 0xffffff,
      fontWeight: 'bold'
    });

    // Create shared GraphicsContext for label backgrounds (performance optimization)
    this.sharedLabelBgContext = new PIXI.GraphicsContext();

    // Store canvas dimensions for viewport culling
    this.canvasWidth = width;
    this.canvasHeight = height;

    // Setup event listeners
    this.setupEventListeners(container);

    // Initialize and start performance monitoring
    this.performanceMonitor = new PerformanceMonitor({ sampleSize: 60 });
    this.performanceMonitor.start();

    // Start interpolation ticker for smooth remote transforms
    this.app.ticker.add(this.updateInterpolations.bind(this));

    // Initialize offline queue
    if (canvasId) {
      this.offlineQueue = new OfflineQueue(canvasId);
      
      // Register sync callback
      this.offlineQueue.onSync(async (type, data) => {
        this.emit(type + '_object', data);
      });

      // Register status change callback
      this.offlineQueue.onStatusChange((status, queueSize) => {
        this.updateConnectionStatus(status, queueSize);
      });

      // Create connection status indicator
      this.createConnectionStatusIndicator();
    }

    // Setup history manager callbacks
    this.historyManager.onUndo(async (operation) => {
      console.log('[CanvasManager] Undoing operation:', operation);
      
      switch (operation.type) {
        case 'create':
          // Delete the created object
          this.emit('delete_object', { object_id: operation.data.id });
          break;
        case 'update':
          // Restore previous state
          if (operation.previousState) {
            this.emit('update_object', operation.previousState);
          }
          break;
        case 'delete':
          // Recreate the deleted object
          if (operation.previousState) {
            this.emit('create_object', operation.previousState);
          }
          break;
      }
    });

    this.historyManager.onRedo(async (operation) => {
      console.log('[CanvasManager] Redoing operation:', operation);
      
      switch (operation.type) {
        case 'create':
          // Recreate the object
          this.emit('create_object', operation.data);
          break;
        case 'update':
          // Reapply the update
          this.emit('update_object', operation.data);
          break;
        case 'delete':
          // Delete again
          this.emit('delete_object', { object_id: operation.data.id });
          break;
      }
    });

    // Initial viewport culling (disabled for now)
    // this.updateVisibleObjects();
  }

  /**
   * Setup event listeners for user interactions
   * @param {HTMLElement} container - Parent container element
   */
  setupEventListeners(container) {
    const canvas = this.app.canvas;

    // Create and store bound function references for proper cleanup
    this.boundHandlers = {
      handleMouseDown: this.handleMouseDown.bind(this),
      handleMouseMove: this.handleMouseMove.bind(this),
      handleMouseUp: this.handleMouseUp.bind(this),
      handleWheel: this.handleWheel.bind(this),
      handleTouchStart: this.handleTouchStart.bind(this),
      handleTouchMove: this.handleTouchMove.bind(this),
      handleTouchEnd: this.handleTouchEnd.bind(this),
      handleKeyDown: this.handleKeyDown.bind(this),
      handleKeyUp: this.handleKeyUp.bind(this),
      handleResize: this.handleResize.bind(this)
    };

    // Mouse events
    canvas.addEventListener('mousedown', this.boundHandlers.handleMouseDown);
    // Attach move and up to window so they work even when mouse leaves canvas
    window.addEventListener('mousemove', this.boundHandlers.handleMouseMove);
    window.addEventListener('mouseup', this.boundHandlers.handleMouseUp);
    canvas.addEventListener('wheel', this.boundHandlers.handleWheel);

    // Touch events for mobile
    canvas.addEventListener('touchstart', this.boundHandlers.handleTouchStart);
    canvas.addEventListener('touchmove', this.boundHandlers.handleTouchMove);
    canvas.addEventListener('touchend', this.boundHandlers.handleTouchEnd);

    // Keyboard events
    window.addEventListener('keydown', this.boundHandlers.handleKeyDown);
    window.addEventListener('keyup', this.boundHandlers.handleKeyUp);

    // Window resize
    window.addEventListener('resize', this.boundHandlers.handleResize);

    // ResizeObserver for container size changes (more reliable than window resize)
    this.resizeObserver = new ResizeObserver(() => {
      this.handleResize();
    });
    this.resizeObserver.observe(container);
  }

  /**
   * Event emitter pattern - register event listener
   * @param {string} event - Event name
   * @param {Function} callback - Callback function
   */
  on(event, callback) {
    if (!this.eventListeners.has(event)) {
      this.eventListeners.set(event, []);
    }
    this.eventListeners.get(event).push(callback);
  }

  /**
   * Emit an event to all registered listeners
   * Queues events when offline for later sync
   * @param {string} event - Event name
   * @param {*} data - Event data
   */
  emit(event, data) {
    // Check if this is a canvas operation that should be queued when offline
    const queueableEvents = ['create_object', 'update_object', 'delete_object'];

    if (queueableEvents.includes(event) && this.offlineQueue && !this.offlineQueue.online) {
      // Queue the operation for later sync
      this.offlineQueue.queueOperation(event.replace('_object', ''), data);
      // Don't return early - still emit the event so local UI updates
    }

    // Normal event emission (happens both online and offline)
    const listeners = this.eventListeners.get(event);
    if (listeners) {
      listeners.forEach(callback => callback(data));
    }
  }

  /**
   * Create a visual object on the canvas
   * @param {Object} objectData - Object data from server
   */
  createObject(objectData) {
    // Skip if object already exists
    if (this.objects.has(objectData.id)) {
      return;
    }

    // Clear temp object if present (optimistic UI - replace temp with real object)
    if (this.tempObject) {
      this.objectContainer.removeChild(this.tempObject);
      this.tempObject.destroy();
      this.tempObject = null;
    }

    let pixiObject;
    const data = objectData.data ? JSON.parse(objectData.data) : {};
    const position = objectData.position || { x: 0, y: 0 };

    switch (objectData.type) {
      case 'rectangle':
        pixiObject = this.createRectangle(position, data);
        break;
      case 'circle':
        pixiObject = this.createCircle(position, data);
        break;
      case 'text':
        pixiObject = this.createText(position, data);
        break;
      case 'star':
        pixiObject = this.createStar(position, data);
        break;
      case 'triangle':
        pixiObject = this.createTriangle(position, data);
        break;
      case 'polygon':
        pixiObject = this.createPolygon(position, data);
        break;
      default:
        console.warn('Unknown object type:', objectData.type);
        return;
    }

    // Store object reference and lock information
    pixiObject.objectId = objectData.id;
    pixiObject.lockedBy = objectData.locked_by;
    pixiObject.objectType = objectData.type; // Store type for resize redrawing
    pixiObject.objectData = data; // Store original data for resize redrawing
    pixiObject.eventMode = 'static'; // Replaces interactive = true

    // Set cursor and visual appearance based on lock status
    this.updateObjectAppearance(pixiObject);

    // Add event listeners for interaction
    pixiObject.on('pointerdown', this.onObjectPointerDown.bind(this));
    pixiObject.on('pointermove', this.onObjectPointerMove.bind(this));
    pixiObject.on('pointerup', this.onObjectPointerUp.bind(this));

    this.objects.set(objectData.id, pixiObject);
    this.objectContainer.addChild(pixiObject);

    // Create label for this object if labels are currently visible
    if (this.labelsVisible) {
      this.createLabelForObject(objectData.id, pixiObject);
    }
  }

  /**
   * Create a rectangle shape
   * @param {Object} position - {x, y} position
   * @param {Object} data - Shape data
   * @returns {PIXI.Graphics}
   */
  createRectangle(position, data) {
    const graphics = new PIXI.Graphics();
    const width = data.width || 100;
    const height = data.height || 100;
    // Check for both 'fill' and 'color' fields for backwards compatibility
    const fillColor = data.fill || data.color || '#3b82f6';
    const fill = parseInt(fillColor.replace('#', '0x'));
    const strokeColor = data.stroke || data.color || '#1e40af';
    const stroke = parseInt(strokeColor.replace('#', '0x'));
    const strokeWidth = data.stroke_width || 2;

    // v8 Graphics API: shape → fill → stroke
    graphics.rect(0, 0, width, height)
      .fill(fill)
      .stroke({ width: strokeWidth, color: stroke });

    graphics.x = position.x;
    graphics.y = position.y;

    // Apply rotation if specified (Task 8: rotate_object support)
    if (data.rotation !== undefined && data.rotation !== 0) {
      this.applyRotation(graphics, data.rotation, data.pivot_point, width, height);
    } else {
      // Initialize pivot to center even if not rotated (prevents null pivot errors)
      graphics.pivot.set(width / 2, height / 2);
    }

    // Apply opacity if specified (Task 8: change_style support)
    if (data.opacity !== undefined) {
      graphics.alpha = data.opacity;
    }

    return graphics;
  }

  /**
   * Create a circle shape
   * @param {Object} position - {x, y} position
   * @param {Object} data - Shape data
   * @returns {PIXI.Graphics}
   */
  createCircle(position, data) {
    const graphics = new PIXI.Graphics();
    const radius = (data.width || 100) / 2;
    // Check for both 'fill' and 'color' fields for backwards compatibility
    const fillColor = data.fill || data.color || '#3b82f6';
    const fill = parseInt(fillColor.replace('#', '0x'));
    const strokeColor = data.stroke || data.color || '#1e40af';
    const stroke = parseInt(strokeColor.replace('#', '0x'));
    const strokeWidth = data.stroke_width || 2;

    // v8 Graphics API: shape → fill → stroke
    graphics.circle(radius, radius, radius)
      .fill(fill)
      .stroke({ width: strokeWidth, color: stroke });

    graphics.x = position.x;
    graphics.y = position.y;

    // Apply rotation if specified (Task 8: rotate_object support)
    if (data.rotation !== undefined && data.rotation !== 0) {
      this.applyRotation(graphics, data.rotation, data.pivot_point, radius * 2, radius * 2);
    } else {
      // Initialize pivot to center even if not rotated (prevents null pivot errors)
      graphics.pivot.set(radius, radius);
    }

    // Apply opacity if specified (Task 8: change_style support)
    if (data.opacity !== undefined) {
      graphics.alpha = data.opacity;
    }

    return graphics;
  }

  /**
   * Redraw a Graphics object with new dimensions
   * Used during resize to show smooth visual updates
   * @param {PIXI.Graphics} graphics - The graphics object to redraw
   * @param {number} width - New width
   * @param {number} height - New height
   */
  redrawGraphicsWithSize(graphics, width, height) {
    if (!(graphics instanceof PIXI.Graphics)) {
      return; // Only works for Graphics objects
    }

    const data = graphics.objectData || {};
    const type = graphics.objectType;

    // Get fill and stroke from stored data
    const fillColor = data.fill || data.color || '#3b82f6';
    const fill = parseInt(fillColor.replace('#', '0x'));
    const strokeColor = data.stroke || data.color || '#1e40af';
    const stroke = parseInt(strokeColor.replace('#', '0x'));
    const strokeWidth = data.stroke_width || 2;

    // Clear and redraw
    graphics.clear();

    if (type === 'circle') {
      const radius = width / 2;
      graphics.circle(radius, radius, radius)
        .fill(fill)
        .stroke({ width: strokeWidth, color: stroke });
      graphics.pivot.set(radius, radius);
    } else {
      // Rectangle (default)
      graphics.rect(0, 0, width, height)
        .fill(fill)
        .stroke({ width: strokeWidth, color: stroke });
      graphics.pivot.set(width / 2, height / 2);
    }

    // Restore opacity if it was set
    // Preserve alpha, default to 1.0 (fully opaque) if not specified
    graphics.alpha = data.opacity !== undefined ? data.opacity : 1.0;
  }

  /**
   * Create text object
   * @param {Object} position - {x, y} position
   * @param {Object} data - Text data
   * @returns {PIXI.Text}
   */
  createText(position, data) {
    const style = new PIXI.TextStyle({
      fontFamily: data.font_family || 'Arial',
      fontSize: data.font_size || 16,
      fill: data.color || '#000000',
      align: data.align || 'left',
      // Task 8: Support bold and italic from update_text command
      fontWeight: data.bold ? 'bold' : 'normal',
      fontStyle: data.italic ? 'italic' : 'normal'
    });

    const text = new PIXI.Text(data.text || 'Text', style);
    text.x = position.x;
    text.y = position.y;

    // Apply rotation if specified (Task 8: rotate_object support)
    const bounds = text.getBounds();
    if (data.rotation !== undefined && data.rotation !== 0) {
      this.applyRotation(text, data.rotation, data.pivot_point, bounds.width, bounds.height);
    } else {
      // Initialize pivot to center even if not rotated (prevents null pivot errors)
      text.pivot.set(bounds.width / 2, bounds.height / 2);
    }

    // Apply opacity if specified (Task 8: change_style support)
    if (data.opacity !== undefined) {
      text.alpha = data.opacity;
    }

    return text;
  }

  /**
   * Create a star shape
   * @param {Object} position - {x, y} position
   * @param {Object} data - Shape data
   * @returns {PIXI.Graphics}
   */
  createStar(position, data) {
    const graphics = new PIXI.Graphics();
    const points = data.points || 5; // Number of star points
    const outerRadius = (data.width || 100) / 2;
    const innerRadius = outerRadius * (data.innerRatio || 0.5);
    const fillColor = data.fill || data.color || '#3b82f6';
    const fill = parseInt(fillColor.replace('#', '0x'));
    const strokeColor = data.stroke || fillColor;
    const stroke = parseInt(strokeColor.replace('#', '0x'));
    const strokeWidth = data.stroke_width || 2;

    // Calculate star points
    const starPoints = [];
    for (let i = 0; i < points * 2; i++) {
      const angle = (i * Math.PI) / points - Math.PI / 2;
      const radius = i % 2 === 0 ? outerRadius : innerRadius;
      starPoints.push(
        Math.cos(angle) * radius,
        Math.sin(angle) * radius
      );
    }

    // Draw star using poly
    graphics.poly(starPoints)
      .fill({ color: fill, alpha: data.opacity || 1 })
      .stroke({ width: strokeWidth, color: stroke });

    graphics.x = position.x;
    graphics.y = position.y;

    // Apply rotation if specified
    if (data.rotation !== undefined && data.rotation !== 0) {
      this.applyRotation(graphics, data.rotation, data.pivot_point, outerRadius * 2, outerRadius * 2);
    } else {
      graphics.pivot.set(0, 0);
    }

    return graphics;
  }

  /**
   * Create a triangle shape
   * @param {Object} position - {x, y} position
   * @param {Object} data - Shape data
   * @returns {PIXI.Graphics}
   */
  createTriangle(position, data) {
    const graphics = new PIXI.Graphics();
    const width = data.width || 100;
    const height = data.height || 100;
    const fillColor = data.fill || data.color || '#3b82f6';
    const fill = parseInt(fillColor.replace('#', '0x'));
    const strokeColor = data.stroke || fillColor;
    const stroke = parseInt(strokeColor.replace('#', '0x'));
    const strokeWidth = data.stroke_width || 2;

    // Draw equilateral triangle pointing up
    const trianglePoints = [
      0, -height / 2,           // Top
      -width / 2, height / 2,   // Bottom left
      width / 2, height / 2     // Bottom right
    ];

    graphics.poly(trianglePoints)
      .fill({ color: fill, alpha: data.opacity || 1 })
      .stroke({ width: strokeWidth, color: stroke });

    graphics.x = position.x;
    graphics.y = position.y;

    // Apply rotation if specified
    if (data.rotation !== undefined && data.rotation !== 0) {
      this.applyRotation(graphics, data.rotation, data.pivot_point, width, height);
    } else {
      graphics.pivot.set(0, 0);
    }

    return graphics;
  }

  /**
   * Create a polygon shape
   * @param {Object} position - {x, y} position
   * @param {Object} data - Shape data
   * @returns {PIXI.Graphics}
   */
  createPolygon(position, data) {
    const graphics = new PIXI.Graphics();
    const sides = data.sides || 6; // Default to hexagon
    const radius = (data.width || 100) / 2;
    const fillColor = data.fill || data.color || '#3b82f6';
    const fill = parseInt(fillColor.replace('#', '0x'));
    const strokeColor = data.stroke || fillColor;
    const stroke = parseInt(strokeColor.replace('#', '0x'));
    const strokeWidth = data.stroke_width || 2;

    // Calculate polygon points
    const polygonPoints = [];
    for (let i = 0; i < sides; i++) {
      const angle = (i * 2 * Math.PI) / sides - Math.PI / 2;
      polygonPoints.push(
        Math.cos(angle) * radius,
        Math.sin(angle) * radius
      );
    }

    // Draw polygon
    graphics.poly(polygonPoints)
      .fill({ color: fill, alpha: data.opacity || 1 })
      .stroke({ width: strokeWidth, color: stroke });

    graphics.x = position.x;
    graphics.y = position.y;

    // Apply rotation if specified
    if (data.rotation !== undefined && data.rotation !== 0) {
      this.applyRotation(graphics, data.rotation, data.pivot_point, radius * 2, radius * 2);
    } else {
      graphics.pivot.set(0, 0);
    }

    return graphics;
  }

  /**
   * Apply rotation to a PixiJS object based on pivot point
   * @param {PIXI.DisplayObject} object - Object to rotate
   * @param {number} angle - Rotation angle in degrees
   * @param {string} pivotPoint - Pivot point (center, top-left, top-right, bottom-left, bottom-right)
   * @param {number} width - Object width
   * @param {number} height - Object height
   */
  applyRotation(object, angle, pivotPoint = 'center', width, height) {
    // Set rotation angle
    object.angle = angle;

    // Set pivot based on pivot_point
    // Note: We don't adjust position here - PixiJS handles rotation around pivot correctly
    // The object's x,y position represents where the pivot point is in world coordinates
    switch (pivotPoint) {
      case 'top-left':
        object.pivot.set(0, 0);
        break;
      case 'top-right':
        object.pivot.set(width, 0);
        break;
      case 'bottom-left':
        object.pivot.set(0, height);
        break;
      case 'bottom-right':
        object.pivot.set(width, height);
        break;
      case 'center':
      default:
        object.pivot.set(width / 2, height / 2);
        break;
    }
  }

  /**
   * Show visual feedback animation for AI-modified objects (Task 8)
   * @param {number} objectId - ID of the modified object
   */
  showAIFeedback(objectId) {
    const pixiObject = this.objects.get(objectId);
    if (!pixiObject) return;

    // Use local bounds (container-relative) instead of global bounds
    const bounds = pixiObject.getLocalBounds();
    const highlight = new PIXI.Graphics();

    // Draw a glowing border around the object
    highlight.rect(
      -4,
      -4,
      bounds.width + 8,
      bounds.height + 8
    ).stroke({ width: 3, color: 0x10b981 }); // Green highlight

    // Position highlight at object's position
    highlight.x = pixiObject.x;
    highlight.y = pixiObject.y;

    // Match rotation and pivot of the object so highlight rotates with it
    highlight.angle = pixiObject.angle;
    highlight.pivot.set(pixiObject.pivot.x, pixiObject.pivot.y);

    this.objectContainer.addChild(highlight);

    // Animate the highlight (fade out and remove)
    let alpha = 1.0;
    const fadeInterval = setInterval(() => {
      alpha -= 0.05;
      highlight.alpha = alpha;

      if (alpha <= 0) {
        clearInterval(fadeInterval);
        if (highlight.parent) {
          highlight.parent.removeChild(highlight);
        }
        highlight.destroy();
      }
    }, 50);
  }

  /**
   * Update an existing object
   * @param {Object} objectData - Object data from server
   */
  updateObject(objectData) {
    const pixiObject = this.objects.get(objectData.id);
    if (!pixiObject) {
      // Object doesn't exist, create it
      this.createObject(objectData);
      return;
    }

    // Skip updates for objects currently being dragged by this user
    if (this.isDragging && this.selectedObjects.has(pixiObject)) {
      return;
    }

    // Skip updates for objects currently being rotated by this user
    if (this.isRotating && this.rotatingObject === pixiObject) {
      return;
    }

    // Skip updates for objects currently being resized by this user
    if (this.isResizing && this.resizingObject === pixiObject) {
      return;
    }

    // Determine if this is a remote transform (not from current user)
    const isRemoteTransform = pixiObject.lockedBy && pixiObject.lockedBy !== this.currentUserId;

    if (isRemoteTransform) {
      console.log('[CanvasManager] Remote transform detected for object', objectData.id, 'locked by', pixiObject.lockedBy, 'current user', this.currentUserId);
    }

    // Update position if changed
    if (objectData.position) {
      if (isRemoteTransform) {
        // Remote user is transforming - use smooth interpolation
        // ONLY set position, not size or rotation
        this.setInterpolationTarget(objectData.id, {
          x: objectData.position.x,
          y: objectData.position.y,
          onlyPosition: true  // Flag to prevent size/rotation interpolation
        });
      } else {
        // Local update or unlocked object - immediate update
        pixiObject.x = objectData.position.x;
        pixiObject.y = objectData.position.y;
      }

      // Update label position for this object if labels are visible
      if (this.labelsVisible && !isRemoteTransform) {
        const label = this.objectLabels.get(objectData.id);
        if (label) {
          // Use local bounds and object position (same as selection boxes)
          const bounds = pixiObject.getLocalBounds();
          label.container.x = pixiObject.x + bounds.width / 2 - label.container.width / 2;
          label.container.y = pixiObject.y - label.container.height - 5;
        }
      }
    }

    // Update lock status
    if (objectData.locked_by !== undefined) {
      const wasRemoteLocked = pixiObject.lockedBy && pixiObject.lockedBy !== this.currentUserId;
      const isNowRemoteLocked = objectData.locked_by && objectData.locked_by !== this.currentUserId;
      const isNowUnlocked = objectData.locked_by === null;

      console.log('[CanvasManager] Updating lock status for object', objectData.id, 'locked_by:', objectData.locked_by, 'current user:', this.currentUserId);
      pixiObject.lockedBy = objectData.locked_by;
      this.updateObjectAppearance(pixiObject);

      // If object is NOW locked by another user, immediately hide selection box
      if (isNowRemoteLocked) {
        console.log('[CanvasManager] Object locked by remote user, removing selection box', objectData.id);
        const box = this.selectionBoxes.get(objectData.id);
        if (box) {
          box.visible = false;
        }
        const rotationHandle = this.rotationHandles.get(objectData.id);
        if (rotationHandle) {
          rotationHandle.visible = false;
        }
        const resizeHandle = this.resizeHandles.get(objectData.id);
        if (resizeHandle) {
          resizeHandle.visible = false;
        }
      }

      // Clean up remote transform state if object was unlocked
      if (wasRemoteLocked && isNowUnlocked) {
        console.log('[CanvasManager] Object unlocked, cleaning up interpolation state', objectData.id);
        this.interpolationTargets.delete(objectData.id);

        // Make selection box visible again if it exists
        const box = this.selectionBoxes.get(objectData.id);
        if (box) {
          box.visible = true;
        }
        const rotationHandle = this.rotationHandles.get(objectData.id);
        if (rotationHandle) {
          rotationHandle.visible = true;
        }
        const resizeHandle = this.resizeHandles.get(objectData.id);
        if (resizeHandle) {
          resizeHandle.visible = true;
        }
      }
    }

    // Handle data changes - check if this is a partial update (like rotation only) or full object replacement
    if (objectData.data) {
      try {
        const newData = JSON.parse(objectData.data);

        // If this is ONLY a rotation update (single key), apply it without recreating
        const keys = Object.keys(newData);
        if (keys.length === 1 && keys[0] === 'rotation') {
          if (isRemoteTransform) {
            // Remote user is rotating - use smooth interpolation
            // ONLY set rotation, not position or size
            this.setInterpolationTarget(objectData.id, {
              rotation: newData.rotation,
              onlyRotation: true  // Flag to prevent size interpolation
            });
          } else {
            // Local update - immediate rotation
            pixiObject.angle = newData.rotation;

            // Update selection box to match rotation
            const selectionBox = this.selectionBoxes.get(objectData.id);
            if (selectionBox) {
              selectionBox.angle = newData.rotation;
            }
          }

          return;
        }

        // If this is ONLY a size update (width/height), try to update without recreating
        if (keys.length <= 2 && keys.every(k => k === 'width' || k === 'height')) {
          // Only handle size updates for Graphics objects (not Text)
          if (pixiObject instanceof PIXI.Graphics) {
            if (isRemoteTransform) {
              // Remote user is resizing - use smooth interpolation
              // ONLY set width/height, not rotation
              this.setInterpolationTarget(objectData.id, {
                width: newData.width,
                height: newData.height,
                onlyResize: true  // Flag to prevent rotation interpolation
              });
            } else {
              // Local update - immediate resize
              const bounds = pixiObject.getLocalBounds();
              const width = newData.width !== undefined ? newData.width : bounds.width;
              const height = newData.height !== undefined ? newData.height : bounds.height;

              // Redraw using our helper method (preserves colors/styles)
              this.redrawGraphicsWithSize(pixiObject, width, height);

              // Update selection boxes
              this.updateSelectionBoxes();
            }
            return;
          }
        }

        // For complex updates or full data replacement, recreate the object
        this.deleteObject(objectData.id);
        this.createObject(objectData);

        // Update label for recreated object if labels are visible
        this.updateObjectLabels();
      } catch (error) {
        console.error('[CanvasManager] Error handling object data update:', error);
      }
    }
  }

  /**
   * Update the visual appearance of an object based on its lock status
   * @param {PIXI.DisplayObject} pixiObject - The object to update
   */
  updateObjectAppearance(pixiObject) {
    if (pixiObject.lockedBy && pixiObject.lockedBy !== this.currentUserId) {
      // Object is locked by another user - gray it out and change cursor
      pixiObject.alpha = 0.5;
      pixiObject.cursor = 'not-allowed';
    } else {
      // Object is unlocked or locked by current user - normal appearance
      pixiObject.alpha = 1.0;
      pixiObject.cursor = 'pointer';
    }
  }

  /**
   * Show a lock indicator (avatar/name tag) next to a locked object
   * @param {number} objectId - ID of the locked object
   * @param {Object} userInfo - User info with name, color, avatar
   */
  showLockIndicator(objectId, userInfo) {
    // Remove existing indicator if any
    this.hideLockIndicator(objectId);

    const pixiObject = this.objects.get(objectId);
    if (!pixiObject) return;

    // Only show indicator if locked by another user
    if (pixiObject.lockedBy === this.currentUserId) return;

    // Create container for the lock indicator
    const container = new PIXI.Container();

    // Create background pill
    const bg = new PIXI.Graphics();
    const bgColor = parseInt(userInfo.color.replace('#', '0x'));
    const textColor = this.getContrastColor(userInfo.color);
    
    // Create text
    const text = new PIXI.Text({
      text: `🔒 ${userInfo.name}`,
      style: new PIXI.TextStyle({
        fontFamily: 'Arial',
        fontSize: 12,
        fill: textColor,
        fontWeight: 'bold'
      })
    });

    // Draw rounded rectangle background
    const padding = 6;
    const radius = 6;
    bg.roundRect(
      0,
      0,
      text.width + padding * 2,
      text.height + padding * 2,
      radius
    )
    .fill(bgColor)
    .stroke({ width: 2, color: 0xffffff });

    // Position text inside background
    text.x = padding;
    text.y = padding;

    container.addChild(bg);
    container.addChild(text);

    // Position indicator above the object
    const bounds = pixiObject.getBounds();
    container.x = bounds.x;
    container.y = bounds.y - container.height - 10;

    // Add to label container (renders above objects)
    this.labelContainer.addChild(container);
    this.lockIndicators.set(objectId, container);
  }

  /**
   * Hide the lock indicator for an object
   * @param {number} objectId - ID of the object
   */
  hideLockIndicator(objectId) {
    const indicator = this.lockIndicators.get(objectId);
    if (indicator) {
      this.labelContainer.removeChild(indicator);
      indicator.destroy();
      this.lockIndicators.delete(objectId);
    }
  }

  /**
   * Get contrast color (black or white) for a given background color
   * @param {string} hexColor - Hex color string like "#3b82f6"
   * @returns {string} - Hex color string for text
   */
  getContrastColor(hexColor) {
    // Remove # if present
    const hex = hexColor.replace('#', '');
    
    // Convert to RGB
    const r = parseInt(hex.substr(0, 2), 16);
    const g = parseInt(hex.substr(2, 2), 16);
    const b = parseInt(hex.substr(4, 2), 16);
    
    // Calculate perceived brightness
    const brightness = (r * 299 + g * 587 + b * 114) / 1000;
    
    // Return black for light backgrounds, white for dark
    return brightness > 128 ? 0x000000 : 0xffffff;
  }

  /**
   * Update positions of all lock indicators to follow their objects
   */
  updateLockIndicators() {
    this.lockIndicators.forEach((indicator, objectId) => {
      const pixiObject = this.objects.get(objectId);
      if (pixiObject) {
        const bounds = pixiObject.getBounds();
        indicator.x = bounds.x;
        indicator.y = bounds.y - indicator.height - 10;
      }
    });
  }

  /**
   * Create connection status indicator
   */
  createConnectionStatusIndicator() {
    const container = new PIXI.Container();
    
    // Create background
    const bg = new PIXI.Graphics();
    bg.roundRect(0, 0, 200, 40, 6)
      .fill(0x10b981)
      .stroke({ width: 2, color: 0xffffff });
    
    // Create status text
    const text = new PIXI.Text({
      text: 'Online',
      style: new PIXI.TextStyle({
        fontFamily: 'Arial',
        fontSize: 14,
        fill: 0xffffff,
        fontWeight: 'bold'
      })
    });
    text.x = 10;
    text.y = 10;
    
    container.addChild(bg);
    container.addChild(text);
    
    // Position in top-right corner
    container.x = this.canvasWidth - 220;
    container.y = 20;
    container.visible = false; // Hidden by default (only show when offline)
    
    this.app.stage.addChild(container);
    this.connectionStatusIndicator = { container, bg, text };
  }

  /**
   * Update connection status indicator
   * @param {string} status - 'online', 'offline', or 'reconnecting'
   * @param {number} queueSize - Number of queued operations
   */
  updateConnectionStatus(status, queueSize) {
    if (!this.connectionStatusIndicator) return;
    
    const { container, bg, text } = this.connectionStatusIndicator;
    
    switch (status) {
      case 'online':
        container.visible = false;
        break;
        
      case 'offline':
        container.visible = true;
        bg.clear();
        bg.roundRect(0, 0, 200, 40, 6)
          .fill(0xef4444)
          .stroke({ width: 2, color: 0xffffff });
        text.text = `Offline (${queueSize} queued)`;
        break;
        
      case 'reconnecting':
        container.visible = true;
        bg.clear();
        bg.roundRect(0, 0, 200, 40, 6)
          .fill(0xf59e0b)
          .stroke({ width: 2, color: 0xffffff });
        text.text = `Syncing... (${queueSize} left)`;
        break;
    }
  }

  /**
   * Perform undo operation
   */
  async performUndo() {
    const success = await this.historyManager.undo();
    if (success) {
      console.log('[CanvasManager] Undo performed');
    }
  }

  /**
   * Perform redo operation
   */
  async performRedo() {
    const success = await this.historyManager.redo();
    if (success) {
      console.log('[CanvasManager] Redo performed');
    }
  }

  /**
   * Add operation to history for undo/redo
   * @param {string} type - Operation type: 'create', 'update', 'delete'
   * @param {Object} data - Operation data
   * @param {Object} previousState - Previous state for undo
   */
  addToHistory(type, data, previousState = null) {
    this.historyManager.addOperation(type, data, previousState);
  }

  /**
   * Start batching operations (for multi-object or AI operations)
   */
  startHistoryBatch() {
    this.historyManager.startBatch();
  }

  /**
   * End batching operations
   */
  endHistoryBatch() {
    this.historyManager.endBatch();
  }

  /**
   * Delete an object from the canvas
   * @param {string} objectId - Object ID
   */
  deleteObject(objectId) {
    const pixiObject = this.objects.get(objectId);
    if (pixiObject) {
      this.objectContainer.removeChild(pixiObject);
      pixiObject.destroy();
      this.objects.delete(objectId);
    }

    // Also remove the label if it exists
    const label = this.objectLabels.get(objectId);
    if (label) {
      this.labelContainer.removeChild(label.container);
      label.container.destroy();
      this.objectLabels.delete(objectId);
    }

    // Also remove the lock indicator if it exists
    this.hideLockIndicator(objectId);
  }

  /**
   * Update cursor position for another user
   * @param {string} userId - User ID
   * @param {Object} userData - User metadata
   * @param {Object} position - {x, y} cursor position
   */
  updateCursor(userId, userData, position) {
    // Don't show cursor if position is invalid or at initial (0, 0)
    if (!position || typeof position.x !== 'number' || typeof position.y !== 'number') {
      return;
    }

    // Don't show cursor at origin (0, 0) - likely user hasn't moved yet
    if (position.x === 0 && position.y === 0) {
      const existingCursor = this.cursors.get(userId);
      if (existingCursor && (existingCursor.x !== 0 || existingCursor.y !== 0)) {
        // User actually moved to origin, allow it
      } else {
        return;
      }
    }

    let cursorGroup = this.cursors.get(userId);

    if (!cursorGroup) {
      // Create new cursor with label
      cursorGroup = new PIXI.Container();

      // Cursor pointer (arrow shape)
      const cursor = new PIXI.Graphics();
      const cursorColor = parseInt(userData.color?.replace('#', '0x') || '0x3b82f6');
      // v8 Graphics API: use poly() for custom shapes
      cursor.poly([
        0, 0,
        0, 20,
        6, 15,
        10, 22,
        14, 19,
        10, 12,
        18, 12
      ]).fill(cursorColor);

      // User email/name label using shared TextStyle
      const displayName = userData.email || userData.name || 'User';
      const label = new PIXI.Text({
        text: displayName,
        style: this.sharedCursorLabelStyle // Reuse shared style for performance
      });
      label.x = 25;
      label.y = 6;

      // Create label background using shared GraphicsContext
      const labelBg = new PIXI.Graphics(this.sharedLabelBgContext);
      // v8 Graphics API: shape → fill
      labelBg.roundRect(0, 0, label.width + 10, 24, 4)
        .fill(cursorColor);
      labelBg.x = 20;
      labelBg.y = 0;

      cursorGroup.addChild(cursor);
      cursorGroup.addChild(labelBg);
      cursorGroup.addChild(label);

      this.cursors.set(userId, cursorGroup);
      this.cursorContainer.addChild(cursorGroup);
    }

    // Update position
    cursorGroup.x = position.x;
    cursorGroup.y = position.y;
  }

  /**
   * Update presence list
   * @param {Object} presences - Presence data from server
   */
  updatePresences(presences) {
    // Store presence data for user colors and info
    this.presences = presences;

    // Remove cursors for users who left
    this.cursors.forEach((cursor, userId) => {
      if (!presences[userId]) {
        this.cursorContainer.removeChild(cursor);
        cursor.destroy();
        this.cursors.delete(userId);
      }
    });

    // Update or create cursors for all users except self
    Object.entries(presences).forEach(([userId, data]) => {
      // Skip current user
      if (userId === this.currentUserId) return;

      const metas = data.metas[0]; // Get first meta (most recent)
      if (metas && metas.cursor) {
        this.updateCursor(userId, metas, metas.cursor);
      }
    });
  }

  /**
   * Set the current tool
   * @param {string} tool - Tool name
   * @param {boolean} fromServer - Whether this change came from the server (default: false)
   */
  setTool(tool, fromServer = false) {
    // Prevent feedback loop: don't emit if tool hasn't changed or if update is from server
    if (this.currentTool === tool || fromServer) {
      this.currentTool = tool;
      return;
    }

    this.currentTool = tool;
    this.emit('tool_changed', { tool });
  }

  /**
   * Handle mouse down events
   * @param {MouseEvent} event
   */
  handleMouseDown(event) {
    console.log('[CanvasManager] handleMouseDown, isDragging:', this.isDragging);

    // If we're already dragging (object was clicked via PixiJS event), don't process this event
    if (this.isDragging) {
      console.log('[CanvasManager] Already dragging, skipping handleMouseDown');
      return;
    }

    const position = this.getMousePosition(event);

    // Start panning with spacebar+click or middle mouse (NOT shift anymore - used for multi-select)
    if (this.spacePressed || event.button === 1) {
      console.log('[CanvasManager] Starting pan, setting isPanning=true');
      this.isPanning = true;
      this.panStart = { x: event.clientX, y: event.clientY };
      this.app.canvas.style.cursor = 'grabbing';
      event.preventDefault();
      return;
    }

    // Check if clicking on canvas (not on an object)
    const clickedObject = this.findObjectAt(position);
    console.log('[CanvasManager] Clicked object:', clickedObject?.objectId || 'none');

    if (this.currentTool === 'select') {
      if (clickedObject) {
        // This shouldn't happen if PixiJS events work, but keep as fallback
        console.log('[CanvasManager] Object clicked via DOM event (fallback)');
        // Shift+click = toggle selection, regular click = replace selection
        if (event.shiftKey) {
          this.toggleSelection(clickedObject);
        } else {
          this.setSelection(clickedObject);
        }
      } else {
        // Clicking on empty space = start lasso selection or clear selection
        console.log('[CanvasManager] Empty space clicked');
        if (!event.shiftKey) {
          this.clearSelection();
        }
        // Start lasso selection
        this.isLassoSelecting = true;
        this.lassoStart = position;
        this.createLassoRect(position);
      }
    } else if (this.currentTool === 'delete') {
      if (clickedObject) {
        this.emit('delete_object', { object_id: clickedObject.objectId });
      }
    } else if (this.currentTool === 'rectangle' || this.currentTool === 'circle') {
      // Start creating shape with drag
      this.isCreating = true;
      this.createStart = position;
      this.createTempObject(this.currentTool, position);
    } else if (this.currentTool === 'text') {
      // Create text at click position
      const text = prompt('Enter text:', 'Text');
      if (text) {
        this.emit('create_object', {
          type: 'text',
          position: position,
          data: {
            text: text,
            font_size: 16,
            color: this.currentColor,
            font_family: 'Arial'
          }
        });
      }
      // Switch back to select tool after creating text
      this.setTool('select');
    }
  }

  /**
   * Handle mouse move events
   * @param {MouseEvent} event
   */
  handleMouseMove(event) {
    // Safety check for null/undefined events or events with null/undefined coordinates
    // Wrap in try-catch since event.clientX/clientY might be getters that throw
    try {
      if (!event) {
        console.warn('[CanvasManager] handleMouseMove called with null/undefined event');
        return;
      }

      // Test accessing clientX/clientY - these might be getters that throw
      const testX = event.clientX;
      const testY = event.clientY;

      if (typeof testX !== 'number' || typeof testY !== 'number') {
        console.warn('[CanvasManager] handleMouseMove called with invalid coordinates:', { clientX: testX, clientY: testY, event });
        return;
      }
    } catch (error) {
      console.warn('[CanvasManager] handleMouseMove caught error accessing event properties:', error, event);
      return;
    }

    const position = this.getMousePosition(event);

    // Update cursor position for other users (throttled to avoid spam)
    if (!this.isPanning && !this.isRotating && !this.isResizing && (!this.lastCursorUpdate || Date.now() - this.lastCursorUpdate > 50)) {
      this.emit('cursor_move', { position });
      this.lastCursorUpdate = Date.now();
    }

    if (this.isPanning) {
      // Pan the view using screen coordinates for smooth panning
      const dx = event.clientX - this.panStart.x;
      const dy = event.clientY - this.panStart.y;

      this.viewOffset.x += dx;
      this.viewOffset.y += dy;
      this.objectContainer.x = this.viewOffset.x;
      this.objectContainer.y = this.viewOffset.y;
      this.labelContainer.x = this.viewOffset.x;
      this.labelContainer.y = this.viewOffset.y;
      this.cursorContainer.x = this.viewOffset.x;
      this.cursorContainer.y = this.viewOffset.y;

      this.panStart = { x: event.clientX, y: event.clientY };

      // Emit viewport changed event for saving
      this.emit('viewport_changed');

      // Debounced culling during pan (disabled for now)
      // this.debouncedCullUpdate();
    } else if (this.isRotating && this.rotatingObject) {
      // Calculate rotation angle using relative rotation from grab point
      const obj = this.rotatingObject;

      // Calculate current angle from object center to mouse
      const dx = position.x - obj.x;
      const dy = position.y - obj.y;
      const currentAngle = Math.atan2(dy, dx) * (180 / Math.PI) + 90;

      // Calculate the delta from the initial grab angle
      let angleDelta = currentAngle - this.rotationGrabAngle;

      // Handle angle wrapping (if delta crosses 0/360 boundary)
      if (angleDelta > 180) angleDelta -= 360;
      if (angleDelta < -180) angleDelta += 360;

      // Apply delta to the object's starting rotation
      let angle = this.rotationStartAngle + angleDelta;

      // Snap to 15-degree increments if Shift key is held
      if (event.shiftKey) {
        angle = Math.round(angle / 15) * 15;
      }

      // Normalize angle to 0-360 range
      if (angle < 0) angle += 360;
      if (angle >= 360) angle -= 360;

      // Update object rotation
      obj.angle = angle;

      // Update selection box to match rotation
      const selectionBox = this.selectionBoxes.get(obj.objectId);
      if (selectionBox) {
        selectionBox.angle = angle;
      }

      // Broadcast rotation changes during rotate (throttled to avoid spam)
      if (!this.lastRotateUpdate || Date.now() - this.lastRotateUpdate > 50) {
        const objectData = Array.from(this.objects.entries()).find(([id, pixiObj]) => pixiObj === obj);
        if (objectData) {
          const [objectId] = objectData;
          this.emit('update_object', {
            object_id: objectId,
            data: {
              rotation: Math.round(angle)
            }
          });
        }
        this.lastRotateUpdate = Date.now();
      }
    } else if (this.isResizing && this.resizingObject) {
      // Calculate new size using relative mouse movement
      const obj = this.resizingObject;

      // Calculate how much the mouse has moved from initial grab position
      const mouseDx = position.x - this.resizeStartMousePos.x;
      const mouseDy = position.y - this.resizeStartMousePos.y;

      // For rotated objects, transform mouse delta into object's local space
      const angleRad = -(obj.angle * Math.PI / 180); // Negative to reverse rotation
      const localDx = mouseDx * Math.cos(angleRad) - mouseDy * Math.sin(angleRad);
      const localDy = mouseDx * Math.sin(angleRad) + mouseDy * Math.cos(angleRad);

      // Apply delta * 2 to starting size (movement affects both sides from center)
      const newWidth = Math.max(20, this.resizeStartSize.width + localDx * 2);
      const newHeight = Math.max(20, this.resizeStartSize.height + localDy * 2);

      // Store the new size temporarily (will be saved to server on mouseup)
      obj.tempWidth = newWidth;
      obj.tempHeight = newHeight;

      // Redraw object with new size for smooth visual feedback
      this.redrawGraphicsWithSize(obj, newWidth, newHeight);

      // Update selection box to match new size
      this.updateSelectionBoxes();
<<<<<<< HEAD

      // Broadcast size changes during resize (throttled to avoid spam)
      if (!this.lastResizeUpdate || Date.now() - this.lastResizeUpdate > 50) {
        const objectData = Array.from(this.objects.entries()).find(([id, pixiObj]) => pixiObj === obj);
        if (objectData) {
          const [objectId] = objectData;
          this.emit('update_object', {
            object_id: objectId,
            data: {
              width: Math.round(newWidth),
              height: Math.round(newHeight)
            }
          });
        }
        this.lastResizeUpdate = Date.now();
      }
=======
    } else if (this.isLassoSelecting) {
      // Update lasso selection rectangle
      this.updateLassoRect(position);
>>>>>>> e76efdf6
    } else if (this.isCreating) {
      // Update temp object while creating
      this.updateTempObject(position);
    } else if (this.isDragging && this.selectedObjects.size > 0) {
      // Move all selected objects together (Task 19: multi-object dragging)
      this.selectedObjects.forEach(obj => {
        const offset = this.dragOffsets.get(obj.objectId);
        if (offset) {
          const newX = position.x + offset.x;
          const newY = position.y + offset.y;

          obj.x = newX;
          obj.y = newY;
        }
      });

      // Update all selection boxes
      this.updateSelectionBoxes();

      // Update all object labels to follow dragged objects
      this.updateObjectLabels();

      // Update all lock indicators to follow dragged objects
      this.updateLockIndicators();

      // Broadcast positions for all selected objects during drag (throttled to avoid spam)
      if (!this.lastDragUpdate || Date.now() - this.lastDragUpdate > 50) {
        this.selectedObjects.forEach(obj => {
          this.emit('update_object', {
            object_id: obj.objectId,
            position: { x: obj.x, y: obj.y }
          });
        });
        this.lastDragUpdate = Date.now();
      }
    }
  }

  /**
   * Handle mouse up events
   * @param {MouseEvent} event
   */
  handleMouseUp(event) {
    // Handle panning state first (doesn't need mouse position)
    if (this.isPanning) {
      console.log('[CanvasManager] Panning ended, resetting isPanning flag');
      this.isPanning = false;
      // Restore cursor based on spacebar state
      this.app.canvas.style.cursor = this.spacePressed ? 'grab' : 'default';
      return; // Early return after handling pan
    }

    // Handle rotation finish
    if (this.isRotating && this.rotatingObject) {
      const obj = this.rotatingObject;

      // Get the object's current rotation in the data
      const objectData = Array.from(this.objects.entries()).find(([id, pixiObj]) => pixiObj === obj);
      if (objectData) {
        const [objectId, pixiObj] = objectData;

        // Emit update with new rotation angle
        this.emit('update_object', {
          object_id: objectId,
          data: {
            rotation: Math.round(obj.angle) // Round to nearest degree
          }
        });
      }

      // Reset rotation handle cursor
      const handle = this.rotationHandles.get(obj.objectId);
      if (handle) {
        handle.cursor = 'grab';
      }

      this.isRotating = false;
      this.rotatingObject = null;
      return;
    }

    // Handle resize finish
    if (this.isResizing && this.resizingObject) {
      const obj = this.resizingObject;

      // Get the object's ID and current data
      const objectData = Array.from(this.objects.entries()).find(([id, pixiObj]) => pixiObj === obj);
      if (objectData) {
        const [objectId, pixiObj] = objectData;

        // Emit update with new size
        this.emit('update_object', {
          object_id: objectId,
          data: {
            width: Math.round(obj.tempWidth || this.resizeStartSize.width),
            height: Math.round(obj.tempHeight || this.resizeStartSize.height)
          }
        });
      }

      // Reset resize handle cursor
      const handle = this.resizeHandles.get(obj.objectId);
      if (handle) {
        handle.cursor = 'nwse-resize';
      }

      this.isResizing = false;
      this.resizingObject = null;
      return;
    }

    // Only get mouse position if we need it
    const position = this.getMousePosition(event);

    if (this.isLassoSelecting) {
      // Finalize lasso selection
      this.finalizeLassoSelection(event);
    } else if (this.isCreating) {
      // Finalize object creation
      this.finalizeTempObject(position);
    } else if (this.isDragging && this.selectedObjects.size > 0) {
      // Send final update to server after dragging all selected objects
      this.selectedObjects.forEach(obj => {
        this.emit('update_object', {
          object_id: obj.objectId,
          position: {
            x: obj.x,
            y: obj.y
          }
        });
      });
      this.isDragging = false;
    }
  }

  /**
   * Handle mouse wheel for zoom and pan
   * @param {WheelEvent} event
   */
  handleWheel(event) {
    event.preventDefault();

    // Ctrl/Cmd+wheel = zoom, otherwise pan
    if (event.ctrlKey || event.metaKey) {
      // Zoom
      const delta = event.deltaY > 0 ? 0.9 : 1.1;
      const newZoom = Math.min(Math.max(this.zoomLevel * delta, 0.1), 5);

      this.zoomLevel = newZoom;
      this.objectContainer.scale.set(newZoom, newZoom);
      this.labelContainer.scale.set(newZoom, newZoom);
      this.cursorContainer.scale.set(newZoom, newZoom);

      // Emit viewport changed event for saving
      this.emit('viewport_changed');

      // Debounced culling during zoom (disabled for now)
      // this.debouncedCullUpdate();
    } else {
      // Pan with trackpad scroll or mouse wheel
      this.viewOffset.x -= event.deltaX;
      this.viewOffset.y -= event.deltaY;
      this.objectContainer.x = this.viewOffset.x;
      this.objectContainer.y = this.viewOffset.y;
      this.labelContainer.x = this.viewOffset.x;
      this.labelContainer.y = this.viewOffset.y;
      this.cursorContainer.x = this.viewOffset.x;
      this.cursorContainer.y = this.viewOffset.y;

      // Emit viewport changed event for saving
      this.emit('viewport_changed');

      // Debounced culling during pan (disabled for now)
      // this.debouncedCullUpdate();
    }
  }

  /**
   * Handle touch events
   */
  handleTouchStart(event) {
    if (event.touches.length === 1) {
      this.handleMouseDown(event.touches[0]);
    }
  }

  handleTouchMove(event) {
    if (event.touches.length === 1) {
      this.handleMouseMove(event.touches[0]);
    }
  }

  handleTouchEnd(event) {
    this.handleMouseUp(event);
  }

  /**
   * Handle keyboard events
   */
  handleKeyDown(event) {
    // Don't handle keyboard shortcuts if user is typing
    const isTyping = event.target.tagName === 'INPUT' || event.target.tagName === 'TEXTAREA';

    // Handle Cmd/Ctrl+Z for Undo
    if ((event.metaKey || event.ctrlKey) && event.key.toLowerCase() === 'z' && !event.shiftKey) {
      if (!isTyping) {
        event.preventDefault();
        this.performUndo();
      }
      return;
    }

    // Handle Cmd/Ctrl+Shift+Z for Redo
    if ((event.metaKey || event.ctrlKey) && event.key.toLowerCase() === 'z' && event.shiftKey) {
      if (!isTyping) {
        event.preventDefault();
        this.performRedo();
      }
      return;
    }

    // Handle spacebar for panning
    if (event.code === 'Space' && !this.spacePressed) {
      if (isTyping) return;
      event.preventDefault();
      this.spacePressed = true;
      if (!this.isPanning) {
        this.app.canvas.style.cursor = 'grab';
      }
      return;
    }

    // Don't handle keyboard shortcuts if user is typing in an input
    if (isTyping) return;

    // Check for modifier keys
    const isMac = navigator.platform.toUpperCase().indexOf('MAC') >= 0;
    const cmdOrCtrl = isMac ? event.metaKey : event.ctrlKey;

    // Handle keyboard shortcuts with Cmd/Ctrl
    if (cmdOrCtrl) {
      switch (event.key.toLowerCase()) {
        case 'g':
          event.preventDefault();
          if (event.shiftKey) {
            this.ungroupSelected();
          } else {
            this.groupSelected();
          }
          return;
        case 'd':
          event.preventDefault();
          this.duplicateSelected();
          return;
        case 'c':
          event.preventDefault();
          this.copySelected();
          return;
        case 'v':
          event.preventDefault();
          this.pasteFromClipboard();
          return;
        case 'a':
          event.preventDefault();
          this.selectAll();
          return;
        case ']':
          event.preventDefault();
          if (event.shiftKey) {
            this.bringToFront();
          }
          return;
        case '[':
          event.preventDefault();
          if (event.shiftKey) {
            this.sendToBack();
          }
          return;
      }
    }

    // Handle arrow keys for nudging
    if (['ArrowUp', 'ArrowDown', 'ArrowLeft', 'ArrowRight'].includes(event.key)) {
      if (this.selectedObjects.size > 0) {
        event.preventDefault();
        const nudgeAmount = event.shiftKey ? 10 : 1;
        this.nudgeSelected(event.key, nudgeAmount);
        return;
      }
    }

    switch (event.key.toLowerCase()) {
      case 'delete':
      case 'backspace':
        if (this.selectedObjects.size > 0) {
          event.preventDefault();
          // Delete all selected objects
          this.selectedObjects.forEach(obj => {
            this.emit('delete_object', { object_id: obj.objectId });
          });
          this.clearSelection();
        }
        break;
      case 'escape':
        this.clearSelection();
        this.setTool('select');
        break;
      case 'r':
        this.setTool('rectangle');
        break;
      case 'c':
        if (!cmdOrCtrl) {
          this.setTool('circle');
        }
        break;
      case 't':
        this.setTool('text');
        break;
      case 'd':
        if (!cmdOrCtrl) {
          this.setTool('delete');
        }
        break;
      case 's':
        this.setTool('select');
        break;
    }
  }

  handleKeyUp(event) {
    // Handle spacebar release
    if (event.code === 'Space') {
      this.spacePressed = false;
      if (!this.isPanning) {
        this.app.canvas.style.cursor = 'default';
      }
    }
  }

  /**
   * Create temporary object for visual feedback during creation
   * @param {string} type - Object type
   * @param {Object} position - {x, y} position
   */
  createTempObject(type, position) {
    if (this.tempObject) {
      this.objectContainer.removeChild(this.tempObject);
      this.tempObject.destroy();
    }

    this.tempObject = new PIXI.Graphics();
    this.tempObject.x = position.x;
    this.tempObject.y = position.y;
    this.objectContainer.addChild(this.tempObject);
  }

  /**
   * Update temporary object during creation
   * @param {Object} currentPosition - {x, y} current position
   */
  updateTempObject(currentPosition) {
    if (!this.tempObject || !this.isCreating) return;

    const width = currentPosition.x - this.createStart.x;
    const height = currentPosition.y - this.createStart.y;

    this.tempObject.clear();

    // v8 Graphics API: shape → fill → stroke
    if (this.currentTool === 'rectangle') {
      this.tempObject.rect(0, 0, width, height)
        .fill({ color: 0x3b82f6, alpha: 0.3 })
        .stroke({ width: 2, color: 0x1e40af });
    } else if (this.currentTool === 'circle') {
      const radius = Math.max(Math.abs(width), Math.abs(height)) / 2;
      this.tempObject.circle(width / 2, height / 2, radius)
        .fill({ color: 0x3b82f6, alpha: 0.3 })
        .stroke({ width: 2, color: 0x1e40af });
    }
  }

  /**
   * Finalize temporary object creation
   * @param {Object} endPosition - {x, y} end position
   */
  finalizeTempObject(endPosition) {
    if (!this.tempObject || !this.isCreating) return;

    const width = Math.abs(endPosition.x - this.createStart.x);
    const height = Math.abs(endPosition.y - this.createStart.y);

    // Only create if size is reasonable (at least 10px)
    if (width > 10 && height > 10) {
      // Calculate top-left corner
      const topLeft = {
        x: Math.min(this.createStart.x, endPosition.x),
        y: Math.min(this.createStart.y, endPosition.y)
      };

      if (this.currentTool === 'rectangle') {
        // Objects have center pivot, so position represents center point
        const position = {
          x: topLeft.x + width / 2,
          y: topLeft.y + height / 2
        };

        this.emit('create_object', {
          type: 'rectangle',
          position: position,
          data: {
            width: width,
            height: height,
            fill: this.currentColor,
            stroke: this.currentColor,
            stroke_width: 2
          }
        });
      } else if (this.currentTool === 'circle') {
        const radius = Math.max(width, height) / 2;

        // Objects have center pivot, so position represents center point
        // Use width/2 and height/2 to match temp object positioning during drag
        const position = {
          x: topLeft.x + width / 2,
          y: topLeft.y + height / 2
        };

        this.emit('create_object', {
          type: 'circle',
          position: position,
          data: {
            width: radius * 2,
            fill: this.currentColor,
            stroke: this.currentColor,
            stroke_width: 2
          }
        });
      }

      // Keep temp object visible (optimistic UI)
      // It will be removed when the real object is created by the backend
      // Make it slightly more opaque to show it's "pending"
      this.tempObject.alpha = 0.7;
    } else {
      // Size too small, remove temp object immediately
      this.objectContainer.removeChild(this.tempObject);
      this.tempObject.destroy();
      this.tempObject = null;
    }

    // Reset creating flag
    this.isCreating = false;
  }

  /**
   * Create lasso selection rectangle for visual feedback
   * @param {Object} position - {x, y} starting position
   */
  createLassoRect(position) {
    if (this.lassoRect) {
      this.objectContainer.removeChild(this.lassoRect);
      this.lassoRect.destroy();
    }

    this.lassoRect = new PIXI.Graphics();
    this.lassoRect.x = position.x;
    this.lassoRect.y = position.y;
    this.lassoRect.alpha = 0.3;
    this.objectContainer.addChild(this.lassoRect);
  }

  /**
   * Update lasso selection rectangle during drag
   * @param {Object} currentPosition - {x, y} current position
   */
  updateLassoRect(currentPosition) {
    if (!this.lassoRect || !this.isLassoSelecting) return;

    const width = currentPosition.x - this.lassoStart.x;
    const height = currentPosition.y - this.lassoStart.y;

    this.lassoRect.clear();
    
    // Draw selection rectangle with dashed border effect
    this.lassoRect.rect(0, 0, width, height)
      .fill({ color: 0x3b82f6, alpha: 0.1 })
      .stroke({ width: 1, color: 0x1e40af });
  }

  /**
   * Finalize lasso selection and select objects within rectangle
   * @param {MouseEvent} event - Mouse event for shift key detection
   */
  finalizeLassoSelection(event) {
    if (!this.lassoRect || !this.isLassoSelecting) return;

    const endPos = this.getMousePosition(event);
    
    // Calculate selection rectangle bounds
    const minX = Math.min(this.lassoStart.x, endPos.x);
    const maxX = Math.max(this.lassoStart.x, endPos.x);
    const minY = Math.min(this.lassoStart.y, endPos.y);
    const maxY = Math.max(this.lassoStart.y, endPos.y);

    // Find objects within the lasso rectangle
    const width = maxX - minX;
    const height = maxY - minY;
    
    // Only process if lasso has reasonable size (at least 5px)
    if (width > 5 && height > 5) {
      // Clear previous selection unless shift is held
      if (!event.shiftKey) {
        this.clearSelection();
      }

      // Select all objects that intersect with the lasso rectangle
      this.objects.forEach((obj, objectId) => {
        const bounds = obj.getBounds();
        
        // Check if object intersects with lasso rectangle
        if (this.rectanglesIntersect(
          minX, minY, maxX, maxY,
          bounds.x, bounds.y, bounds.x + bounds.width, bounds.y + bounds.height
        )) {
          if (!this.selectedObjects.has(obj)) {
            this.selectedObjects.add(obj);
            this.emit('lock_object', { object_id: obj.objectId });
            this.createSelectionBox(obj);
          }
        }
      });
    }

    // Remove lasso rect
    this.objectContainer.removeChild(this.lassoRect);
    this.lassoRect.destroy();
    this.lassoRect = null;
    this.isLassoSelecting = false;

    console.log('[CanvasManager] Lasso selection complete, selected', this.selectedObjects.size, 'objects');
  }

  /**
   * Check if two rectangles intersect
   * @param {number} x1min - First rectangle min x
   * @param {number} y1min - First rectangle min y
   * @param {number} x1max - First rectangle max x
   * @param {number} y1max - First rectangle max y
   * @param {number} x2min - Second rectangle min x
   * @param {number} y2min - Second rectangle min y
   * @param {number} x2max - Second rectangle max x
   * @param {number} y2max - Second rectangle max y
   * @returns {boolean} True if rectangles intersect
   */
  rectanglesIntersect(x1min, y1min, x1max, y1max, x2min, y2min, x2max, y2max) {
    return !(x1max < x2min || x2max < x1min || y1max < y2min || y2max < y1min);
  }

  /**
   * Find object at given position
   * @param {Object} position - {x, y} position
   * @returns {PIXI.DisplayObject|null}
   */
  findObjectAt(position) {
    // Check objects in reverse order (top to bottom)
    const objectsArray = Array.from(this.objects.values()).reverse();

    for (const obj of objectsArray) {
      const rect = obj.getBounds();
      if (
        position.x >= rect.x &&
        position.x <= rect.x + rect.width &&
        position.y >= rect.y &&
        position.y <= rect.y + rect.height
      ) {
        return obj;
      }
    }

    return null;
  }

  /**
   * Clear all object selections
   */
  clearSelection() {
    // Unlock all selected objects
    this.selectedObjects.forEach(obj => {
      this.emit('unlock_object', { object_id: obj.objectId });
    });

    // Remove all selection boxes
    this.selectionBoxes.forEach((box, objectId) => {
      if (box.parent) {
        box.parent.removeChild(box);
      }
      box.destroy({ children: true });
    });

    // Remove all rotation handles
    this.rotationHandles.forEach((handle, objectId) => {
      if (handle.parent) {
        handle.parent.removeChild(handle);
      }
      handle.destroy({ children: true });
    });

    // Remove all resize handles
    this.resizeHandles.forEach((handle, objectId) => {
      if (handle.parent) {
        handle.parent.removeChild(handle);
      }
      handle.destroy({ children: true });
    });

    this.selectedObjects.clear();
    this.selectionBoxes.clear();
    this.rotationHandles.clear();
    this.resizeHandles.clear();
  }

  /**
   * Set selection to a single object (clears previous selection)
   * @param {PIXI.DisplayObject} object - Object to select
   */
  setSelection(object) {
    // Clear previous selection
    this.clearSelection();

    // Add to selection
    this.selectedObjects.add(object);

    // Lock the object for editing
    this.emit('lock_object', { object_id: object.objectId });

    // Create selection box
    this.createSelectionBox(object);
  }

  /**
   * Toggle selection of an object (for Shift+click multi-selection)
   * @param {PIXI.DisplayObject} object - Object to toggle
   */
  toggleSelection(object) {
    if (this.selectedObjects.has(object)) {
      // Deselect
      this.selectedObjects.delete(object);
      this.emit('unlock_object', { object_id: object.objectId });

      // Remove selection box
      const box = this.selectionBoxes.get(object.objectId);
      if (box) {
        if (box.parent) {
          box.parent.removeChild(box);
        }
        box.destroy({ children: true });
        this.selectionBoxes.delete(object.objectId);
      }

      // Remove rotation handle
      const rotationHandle = this.rotationHandles.get(object.objectId);
      if (rotationHandle) {
        if (rotationHandle.parent) {
          rotationHandle.parent.removeChild(rotationHandle);
        }
        rotationHandle.destroy({ children: true });
        this.rotationHandles.delete(object.objectId);
      }

      // Remove resize handle
      const resizeHandle = this.resizeHandles.get(object.objectId);
      if (resizeHandle) {
        if (resizeHandle.parent) {
          resizeHandle.parent.removeChild(resizeHandle);
        }
        resizeHandle.destroy({ children: true });
        this.resizeHandles.delete(object.objectId);
      }
    } else {
      // Add to selection
      this.selectedObjects.add(object);
      this.emit('lock_object', { object_id: object.objectId });
      this.createSelectionBox(object);
    }
  }

  /**
   * Create a selection box for an object
   * @param {PIXI.DisplayObject} object - Object to create selection box for
   */
  createSelectionBox(object) {
    // Remove any existing selection box for this object first
    const existingBox = this.selectionBoxes.get(object.objectId);
    if (existingBox) {
      this.objectContainer.removeChild(existingBox);
      existingBox.destroy();
      this.selectionBoxes.delete(object.objectId);
    }

    // Remove existing rotation handle
    const existingRotationHandle = this.rotationHandles.get(object.objectId);
    if (existingRotationHandle) {
      this.objectContainer.removeChild(existingRotationHandle);
      existingRotationHandle.destroy();
      this.rotationHandles.delete(object.objectId);
    }

    // Remove existing resize handle
    const existingResizeHandle = this.resizeHandles.get(object.objectId);
    if (existingResizeHandle) {
      this.objectContainer.removeChild(existingResizeHandle);
      existingResizeHandle.destroy();
      this.resizeHandles.delete(object.objectId);
    }

    const selectionBox = new PIXI.Graphics();

    // Use local bounds (container-relative) instead of global bounds
    const bounds = object.getLocalBounds();

    // v8 Graphics API: shape → stroke (no fill for selection box)
    selectionBox.rect(
      -2,
      -2,
      bounds.width + 4,
      bounds.height + 4
    ).stroke({ width: 2, color: 0x3b82f6 });

    // Position selection box at object's position
    selectionBox.x = object.x;
    selectionBox.y = object.y;

    // Match rotation and pivot of the object so selection box rotates with it
    selectionBox.angle = object.angle;
    selectionBox.pivot.set(object.pivot.x, object.pivot.y);

    this.objectContainer.addChild(selectionBox);
    this.selectionBoxes.set(object.objectId, selectionBox);

    // Create rotation handle at top-right corner
    const rotationHandle = new PIXI.Graphics();

    // Draw circle with white fill and blue border
    rotationHandle.circle(0, 0, 10)
      .fill({ color: 0xffffff })
      .stroke({ width: 2, color: 0x3b82f6 });

    // Draw rotation arrow icon (curved arrow)
    const arrowRadius = 4;
    rotationHandle.arc(0, 0, arrowRadius, -Math.PI * 0.75, Math.PI * 0.25)
      .stroke({ width: 1.5, color: 0x3b82f6 });

    // Arrow head
    rotationHandle.moveTo(arrowRadius * Math.cos(Math.PI * 0.25), arrowRadius * Math.sin(Math.PI * 0.25))
      .lineTo(arrowRadius * Math.cos(Math.PI * 0.25) + 2, arrowRadius * Math.sin(Math.PI * 0.25) - 2)
      .moveTo(arrowRadius * Math.cos(Math.PI * 0.25), arrowRadius * Math.sin(Math.PI * 0.25))
      .lineTo(arrowRadius * Math.cos(Math.PI * 0.25) + 2, arrowRadius * Math.sin(Math.PI * 0.25) + 1)
      .stroke({ width: 1.5, color: 0x3b82f6 });

    // Position at top-right corner, accounting for object rotation
    const rotLocalX = bounds.width / 2 + 2;
    const rotLocalY = -bounds.height / 2 - 2;
    const rotAngleRad = object.angle * Math.PI / 180;
    const rotRotatedX = rotLocalX * Math.cos(rotAngleRad) - rotLocalY * Math.sin(rotAngleRad);
    const rotRotatedY = rotLocalX * Math.sin(rotAngleRad) + rotLocalY * Math.cos(rotAngleRad);
    rotationHandle.x = object.x + rotRotatedX;
    rotationHandle.y = object.y + rotRotatedY;

    // Make handle interactive
    rotationHandle.eventMode = 'static';
    rotationHandle.cursor = 'grab';
    rotationHandle.objectId = object.objectId;

    // Add rotation handle event listeners
    rotationHandle.on('pointerdown', this.onRotationHandleDown.bind(this));
    rotationHandle.on('pointerup', this.onRotationHandleUp.bind(this));
    rotationHandle.on('pointerupoutside', this.onRotationHandleUp.bind(this));

    this.objectContainer.addChild(rotationHandle);
    this.rotationHandles.set(object.objectId, rotationHandle);

    // Create resize handle at bottom-right corner
    const resizeHandle = new PIXI.Graphics();

    // Draw circle with white fill and blue border
    resizeHandle.circle(0, 0, 10)
      .fill({ color: 0xffffff })
      .stroke({ width: 2, color: 0x3b82f6 });

    // Draw resize arrows pointing towards center (diagonal inward)
    // Arrow pointing up-left (towards center from bottom-right corner)
    resizeHandle.moveTo(0, 0)
      .lineTo(-4, -4)
      .moveTo(-4, -4)
      .lineTo(-2, -4)
      .moveTo(-4, -4)
      .lineTo(-4, -2)
      .stroke({ width: 1.5, color: 0x3b82f6 });

    // Position at bottom-right corner, accounting for object rotation
    const resLocalX = bounds.width / 2 + 2;
    const resLocalY = bounds.height / 2 + 2;
    const resAngleRad = object.angle * Math.PI / 180;
    const resRotatedX = resLocalX * Math.cos(resAngleRad) - resLocalY * Math.sin(resAngleRad);
    const resRotatedY = resLocalX * Math.sin(resAngleRad) + resLocalY * Math.cos(resAngleRad);
    resizeHandle.x = object.x + resRotatedX;
    resizeHandle.y = object.y + resRotatedY;

    // Rotate handle to point towards center (object angle + 180° to point inward)
    resizeHandle.angle = object.angle + 180;

    // Make handle interactive
    resizeHandle.eventMode = 'static';
    resizeHandle.cursor = 'nwse-resize';
    resizeHandle.objectId = object.objectId;

    // Add resize handle event listeners
    resizeHandle.on('pointerdown', this.onResizeHandleDown.bind(this));
    resizeHandle.on('pointerup', this.onResizeHandleUp.bind(this));
    resizeHandle.on('pointerupoutside', this.onResizeHandleUp.bind(this));

    this.objectContainer.addChild(resizeHandle);
    this.resizeHandles.set(object.objectId, resizeHandle);
  }

  /**
   * Update all selection boxes and rotation handles to match object positions
   */
  updateSelectionBoxes() {
    this.selectionBoxes.forEach((box, objectId) => {
      const obj = this.objects.get(objectId);
      if (obj) {
        // Skip if object is locked by another user (remote transform in progress)
        // Remote users should see glow, not selection boxes
        if (obj.lockedBy && obj.lockedBy !== this.currentUserId) {
          console.log('[CanvasManager] Hiding selection box for remote locked object', objectId, 'locked by', obj.lockedBy);
          box.visible = false;

          // Also hide rotation and resize handles
          const rotationHandle = this.rotationHandles.get(objectId);
          if (rotationHandle) rotationHandle.visible = false;

          const resizeHandle = this.resizeHandles.get(objectId);
          if (resizeHandle) resizeHandle.visible = false;

          return; // Skip updating positions
        }

        // Ensure visible for local objects or unlocked objects
        box.visible = true;

        // Use local bounds (container-relative)
        const bounds = obj.getLocalBounds();
        box.clear();
        box.rect(
          -2,
          -2,
          bounds.width + 4,
          bounds.height + 4
        ).stroke({ width: 2, color: 0x3b82f6 });

        // Update position to match object
        box.x = obj.x;
        box.y = obj.y;

        // Update rotation and pivot to match object (for rotated objects)
        box.angle = obj.angle;
        box.pivot.set(obj.pivot.x, obj.pivot.y);

        // Update rotation handle position (top-right corner)
        const rotationHandle = this.rotationHandles.get(objectId);
        if (rotationHandle) {
          rotationHandle.visible = true; // Ensure visible for local objects
          // Use temp size if resizing, otherwise use actual bounds
          const width = obj.tempWidth || bounds.width;
          const height = obj.tempHeight || bounds.height;

          // Calculate corner position in local space (relative to object center)
          const localX = width / 2 + 2;
          const localY = -height / 2 - 2;

          // Rotate the local position by the object's angle
          const angleRad = obj.angle * Math.PI / 180;
          const rotatedX = localX * Math.cos(angleRad) - localY * Math.sin(angleRad);
          const rotatedY = localX * Math.sin(angleRad) + localY * Math.cos(angleRad);

          // Position handle at rotated corner position
          rotationHandle.x = obj.x + rotatedX;
          rotationHandle.y = obj.y + rotatedY;
        }

        // Update resize handle position (bottom-right corner)
        const resizeHandle = this.resizeHandles.get(objectId);
        if (resizeHandle) {
          resizeHandle.visible = true; // Ensure visible for local objects

          // Use temp size if resizing, otherwise use actual bounds
          const width = obj.tempWidth || bounds.width;
          const height = obj.tempHeight || bounds.height;

          // Calculate corner position in local space (relative to object center)
          const localX = width / 2 + 2;
          const localY = height / 2 + 2;

          // Rotate the local position by the object's angle
          const angleRad = obj.angle * Math.PI / 180;
          const rotatedX = localX * Math.cos(angleRad) - localY * Math.sin(angleRad);
          const rotatedY = localX * Math.sin(angleRad) + localY * Math.cos(angleRad);

          // Position handle at rotated corner position
          resizeHandle.x = obj.x + rotatedX;
          resizeHandle.y = obj.y + rotatedY;

          // Rotate handle to point towards center (object angle + 180° to point inward)
          resizeHandle.angle = obj.angle + 180;
        }
      }
    });
  }

  /**
   * Update all object labels to match object positions
   */
  updateObjectLabels() {
    if (!this.labelsVisible) return;

    this.objectLabels.forEach((label, objectId) => {
      const obj = this.objects.get(objectId);
      if (obj) {
        // Use local bounds and object position (same as selection boxes)
        const bounds = obj.getLocalBounds();
        label.container.x = obj.x + bounds.width / 2 - label.container.width / 2;
        label.container.y = obj.y - label.container.height - 5; // 5px above object
      }
    });
  }

  /**
   * Handle window resize
   */
  handleResize() {
    // Use requestAnimationFrame to ensure we get accurate dimensions
    requestAnimationFrame(() => {
      if (!this.app || !this.app.renderer) return;

      const container = this.app.canvas.parentElement;
      if (!container) return;

      const width = container.clientWidth;
      const height = container.clientHeight;

      // Only resize if we have valid dimensions
      if (width > 0 && height > 0) {
        this.app.renderer.resize(width, height);
        this.canvasWidth = width;
        this.canvasHeight = height;

        // Update culling after resize (disabled for now)
        // this.updateVisibleObjects();
      }
    });
  }

  /**
   * Update viewport culling (debounced during pan/zoom)
   */
  debouncedCullUpdate() {
    const now = Date.now();
    if (now - this.lastCullUpdate > 100) {
      this.updateVisibleObjects();
      this.lastCullUpdate = now;
    }
  }

  /**
   * Update visible objects using v8 Culler for viewport culling
   * Culls objects outside the visible viewport for better performance
   */
  updateVisibleObjects() {
    if (!this.objectContainer || !this.app) return;

    // Calculate visible viewport bounds with generous padding to prevent disappearing objects during pan
    const padding = 500; // Extra padding to keep objects visible during pan/zoom (increased from 100)
    const viewportBounds = new PIXI.Rectangle(
      -this.viewOffset.x / this.zoomLevel - padding,
      -this.viewOffset.y / this.zoomLevel - padding,
      this.canvasWidth / this.zoomLevel + padding * 2,
      this.canvasHeight / this.zoomLevel + padding * 2
    );

    // Use v8 Culler.shared to cull invisible objects
    PIXI.Culler.shared.cull(this.objectContainer, viewportBounds);
  }

  /**
   * Object interaction handlers
   */
  onObjectPointerDown(event) {
    // Prevent event bubbling
    event.stopPropagation();

    const object = event.currentTarget;
    const globalPos = event.data.global;
    const localPos = this.screenToCanvas(globalPos);

    console.log('[CanvasManager] Object pointer down, isPanning:', this.isPanning, 'objectId:', object.objectId);

    // Check if object is locked by another user
    const pixiObject = this.objects.get(object.objectId);
    if (pixiObject && pixiObject.lockedBy && pixiObject.lockedBy !== this.currentUserId) {
      // Object is locked by another user, prevent interaction
      console.log('[CanvasManager] Object is locked by another user');
      return;
    }

    if (this.currentTool === 'select') {
      // If object is not selected, select it (but don't deselect others if shift was held during initial click)
      if (!this.selectedObjects.has(object)) {
        this.setSelection(object);
      }

      // Prepare for dragging all selected objects
      console.log('[CanvasManager] Setting isDragging=true');
      this.isDragging = true;

      // Calculate drag offset for each selected object
      this.dragOffsets.clear();
      this.selectedObjects.forEach(obj => {
        this.dragOffsets.set(obj.objectId, {
          x: obj.x - localPos.x,
          y: obj.y - localPos.y
        });
      });
    } else if (this.currentTool === 'delete') {
      // Delete object
      this.emit('delete_object', { object_id: object.objectId });
    }
  }

  onObjectPointerMove(event) {
    // Handled by global mouse move handler
  }

  onObjectPointerUp(event) {
    // Handled by global mouse up handler
  }

  /**
   * Handle rotation handle pointer down
   * @param {PIXI.FederatedPointerEvent} event - PixiJS pointer event
   */
  onRotationHandleDown(event) {
    event.stopPropagation();

    const handle = event.currentTarget;
    const objectId = handle.objectId;
    const object = this.objects.get(objectId);

    if (!object) {
      console.error('[CanvasManager] No object found for objectId:', objectId);
      return;
    }

    // Get mouse position at grab time
    const globalPos = event.data.global;
    const mousePos = this.screenToCanvas(globalPos);

    // Calculate initial angle from object center to mouse position
    const dx = mousePos.x - object.x;
    const dy = mousePos.y - object.y;
    this.rotationGrabAngle = Math.atan2(dy, dx) * (180 / Math.PI) + 90;

    // Start rotating
    this.isRotating = true;
    this.rotatingObject = object;
    this.rotationStartAngle = object.angle || 0;

    // Change cursor to grabbing
    handle.cursor = 'grabbing';

    // Prevent object dragging while rotating
    this.isDragging = false;
  }

  /**
   * Handle rotation handle pointer up
   * @param {PIXI.FederatedPointerEvent} event - PixiJS pointer event
   */
  onRotationHandleUp(event) {
    if (!this.isRotating || !this.rotatingObject) return;

    event.stopPropagation();

    const obj = this.rotatingObject;

    // Get the object's ID
    const objectData = Array.from(this.objects.entries()).find(([id, pixiObj]) => pixiObj === obj);
    if (objectData) {
      const [objectId, pixiObj] = objectData;

      // Emit update with new rotation angle (stored in data field, just like AI rotation)
      this.emit('update_object', {
        object_id: objectId,
        data: {
          rotation: Math.round(obj.angle) // Round to nearest degree
        }
      });
    }

    // Reset rotation handle cursor
    const handle = event.currentTarget;
    if (handle) {
      handle.cursor = 'grab';
    }

    this.isRotating = false;
    this.rotatingObject = null;
  }

  /**
   * Handle resize handle pointer down
   * @param {PIXI.FederatedPointerEvent} event - PixiJS pointer event
   */
  onResizeHandleDown(event) {
    event.stopPropagation();

    const handle = event.currentTarget;
    const objectId = handle.objectId;
    const object = this.objects.get(objectId);

    if (!object) {
      console.error('[CanvasManager] No object found for objectId:', objectId);
      return;
    }

    // Get mouse position at grab time
    const globalPos = event.data.global;
    const mousePos = this.screenToCanvas(globalPos);

    // Store initial mouse position and object size
    this.resizeStartMousePos = { x: mousePos.x, y: mousePos.y };
    const bounds = object.getLocalBounds();
    this.resizeStartSize = { width: bounds.width, height: bounds.height };

    // Start resizing
    this.isResizing = true;
    this.resizingObject = object;

    // Change cursor to grabbing
    handle.cursor = 'nwse-resize';

    // Prevent object dragging while resizing
    this.isDragging = false;
  }

  /**
   * Handle resize handle pointer up
   * @param {PIXI.FederatedPointerEvent} event - PixiJS pointer event
   */
  onResizeHandleUp(event) {
    if (!this.isResizing || !this.resizingObject) return;

    event.stopPropagation();

    const obj = this.resizingObject;

    // Get the object's ID
    const objectData = Array.from(this.objects.entries()).find(([id, pixiObj]) => pixiObj === obj);
    if (objectData) {
      const [objectId, pixiObj] = objectData;

      // Emit update with new size
      this.emit('update_object', {
        object_id: objectId,
        data: {
          width: Math.round(obj.tempWidth || this.resizeStartSize.width),
          height: Math.round(obj.tempHeight || this.resizeStartSize.height)
        }
      });
    }

    // Reset resize handle cursor
    const handle = event.currentTarget;
    if (handle) {
      handle.cursor = 'nwse-resize';
    }

    this.isResizing = false;
    this.resizingObject = null;
  }

  /**
   * Convert screen position to canvas position
   * @param {Object} screenPos - {x, y} screen position
   * @returns {Object} {x, y} canvas position
   */
  screenToCanvas(screenPos) {
    return {
      x: (screenPos.x - this.viewOffset.x) / this.zoomLevel,
      y: (screenPos.y - this.viewOffset.y) / this.zoomLevel
    };
  }

  /**
   * Get mouse position relative to canvas
   * @param {MouseEvent} event
   * @returns {Object} {x, y} position
   */
  getMousePosition(event) {
    // Safety check for null/undefined events or events with null/undefined coordinates
    // Wrap in try-catch since event.clientX/clientY might be getters that throw
    try {
      if (!event) {
        console.warn('[CanvasManager] getMousePosition called with null/undefined event');
        return { x: 0, y: 0 };
      }

      // Test accessing clientX/clientY - these might be getters that throw
      const clientX = event.clientX;
      const clientY = event.clientY;

      if (typeof clientX !== 'number' || typeof clientY !== 'number') {
        console.warn('[CanvasManager] getMousePosition called with invalid coordinates:', { clientX, clientY, event });
        return { x: 0, y: 0 };
      }

      const rect = this.app.canvas.getBoundingClientRect();
      return {
        x: (clientX - rect.left - this.viewOffset.x) / this.zoomLevel,
        y: (clientY - rect.top - this.viewOffset.y) / this.zoomLevel
      };
    } catch (error) {
      console.warn('[CanvasManager] getMousePosition caught error accessing event properties:', error, event);
      return { x: 0, y: 0 };
    }
  }

  /**
   * Get current performance metrics
   * @returns {Object} Performance metrics (fps, avgFrameTime, minFps, maxFps)
   */
  getPerformanceMetrics() {
    if (!this.performanceMonitor) {
      return {
        fps: 0,
        avgFrameTime: 0,
        minFps: 0,
        maxFps: 0
      };
    }
    return this.performanceMonitor.getMetrics();
  }

  /**
   * Get IDs of currently selected objects
   * @returns {Array<string>} Array of selected object IDs
   */
  getSelectedObjectIds() {
    return Array.from(this.selectedObjects).map(obj => obj.objectId);
  }

  /**
   * Group selected objects together
   */
  groupSelected() {
    if (this.selectedObjects.size < 2) {
      console.log('[CanvasManager] Need at least 2 objects to create a group');
      return;
    }

    const objectIds = this.getSelectedObjectIds();
    this.emit('create_group', { object_ids: objectIds });
    console.log('[CanvasManager] Creating group with objects:', objectIds);
  }

  /**
   * Ungroup selected objects
   */
  ungroupSelected() {
    if (this.selectedObjects.size === 0) {
      console.log('[CanvasManager] No objects selected to ungroup');
      return;
    }

    const objectIds = this.getSelectedObjectIds();
    this.emit('ungroup', { object_ids: objectIds });
    console.log('[CanvasManager] Ungrouping objects:', objectIds);
  }

  /**
   * Duplicate selected objects
   */
  duplicateSelected() {
    if (this.selectedObjects.size === 0) {
      console.log('[CanvasManager] No objects selected to duplicate');
      return;
    }

    this.selectedObjects.forEach(obj => {
      // Get the object's data
      const objectEntry = Array.from(this.objects.entries()).find(([id, pixiObj]) => pixiObj === obj);
      if (objectEntry) {
        const [objectId, pixiObj] = objectEntry;
        
        // Create duplicate with offset position
        this.emit('duplicate_object', {
          object_id: objectId,
          offset: { x: 20, y: 20 }
        });
      }
    });

    console.log('[CanvasManager] Duplicating selected objects');
  }

  /**
   * Copy selected objects to clipboard
   */
  copySelected() {
    if (this.selectedObjects.size === 0) {
      console.log('[CanvasManager] No objects selected to copy');
      return;
    }

    this.clipboard = [];
    this.selectedObjects.forEach(obj => {
      const objectEntry = Array.from(this.objects.entries()).find(([id, pixiObj]) => pixiObj === obj);
      if (objectEntry) {
        const [objectId, pixiObj] = objectEntry;
        
        // Store object data for pasting
        this.clipboard.push({
          id: objectId,
          x: pixiObj.x,
          y: pixiObj.y,
          angle: pixiObj.angle || 0
        });
      }
    });

    console.log('[CanvasManager] Copied', this.clipboard.length, 'objects to clipboard');
  }

  /**
   * Paste objects from clipboard
   */
  pasteFromClipboard() {
    if (this.clipboard.length === 0) {
      console.log('[CanvasManager] Clipboard is empty');
      return;
    }

    this.clipboard.forEach(clipboardItem => {
      this.emit('duplicate_object', {
        object_id: clipboardItem.id,
        offset: { x: 20, y: 20 }
      });
    });

    console.log('[CanvasManager] Pasting', this.clipboard.length, 'objects from clipboard');
  }

  /**
   * Nudge selected objects in a direction
   * @param {string} direction - Arrow key direction
   * @param {number} amount - Amount to nudge in pixels
   */
  nudgeSelected(direction, amount) {
    if (this.selectedObjects.size === 0) {
      return;
    }

    const delta = { x: 0, y: 0 };
    switch (direction) {
      case 'ArrowUp':
        delta.y = -amount;
        break;
      case 'ArrowDown':
        delta.y = amount;
        break;
      case 'ArrowLeft':
        delta.x = -amount;
        break;
      case 'ArrowRight':
        delta.x = amount;
        break;
    }

    // Update all selected objects
    this.selectedObjects.forEach(obj => {
      obj.x += delta.x;
      obj.y += delta.y;

      // Emit update to server
      this.emit('update_object', {
        object_id: obj.objectId,
        position: { x: obj.x, y: obj.y }
      });
    });

    // Update selection boxes
    this.updateSelectionBoxes();
  }

  /**
   * Select all objects on the canvas
   */
  selectAll() {
    this.clearSelection();
    
    this.objects.forEach((pixiObj, objectId) => {
      this.selectedObjects.add(pixiObj);
      this.emit('lock_object', { object_id: pixiObj.objectId });
      this.createSelectionBox(pixiObj);
    });

    console.log('[CanvasManager] Selected all', this.selectedObjects.size, 'objects');
  }

  /**
   * Bring selected objects to front
   */
  bringToFront() {
    if (this.selectedObjects.size === 0) {
      console.log('[CanvasManager] No objects selected');
      return;
    }

    this.selectedObjects.forEach(obj => {
      this.emit('bring_to_front', { object_id: obj.objectId });
    });

    console.log('[CanvasManager] Bringing', this.selectedObjects.size, 'objects to front');
  }

  /**
   * Send selected objects to back
   */
  sendToBack() {
    if (this.selectedObjects.size === 0) {
      console.log('[CanvasManager] No objects selected');
      return;
    }

    this.selectedObjects.forEach(obj => {
      this.emit('send_to_back', { object_id: obj.objectId });
    });

    console.log('[CanvasManager] Sending', this.selectedObjects.size, 'objects to back');
  }

  /**
   * Align selected objects
   * @param {string} alignment - 'left', 'right', 'center', 'top', 'bottom', 'middle'
   */
  alignObjects(alignment) {
    if (this.selectedObjects.size < 2) {
      console.log('[CanvasManager] Need at least 2 objects to align');
      return;
    }

    const selectedIds = this.getSelectedObjectIds();
    this.emit('align_objects', {
      object_ids: selectedIds,
      alignment: alignment
    });

    console.log('[CanvasManager] Aligning', selectedIds.length, 'objects:', alignment);
  }

  /**
   * Distribute selected objects horizontally
   */
  distributeHorizontally() {
    if (this.selectedObjects.size < 3) {
      console.log('[CanvasManager] Need at least 3 objects to distribute');
      return;
    }

    const selectedIds = this.getSelectedObjectIds();
    this.emit('distribute_objects', {
      object_ids: selectedIds,
      direction: 'horizontal'
    });

    console.log('[CanvasManager] Distributing', selectedIds.length, 'objects horizontally');
  }

  /**
   * Distribute selected objects vertically
   */
  distributeVertically() {
    if (this.selectedObjects.size < 3) {
      console.log('[CanvasManager] Need at least 3 objects to distribute');
      return;
    }

    const selectedIds = this.getSelectedObjectIds();
    this.emit('distribute_objects', {
      object_ids: selectedIds,
      direction: 'vertical'
    });

    console.log('[CanvasManager] Distributing', selectedIds.length, 'objects vertically');
  }

  /**
   * Show context menu for selected objects
   * @param {Object} position - {x, y} position for menu
   */
  showContextMenu(position) {
    if (this.selectedObjects.size === 0) {
      return;
    }

    this.emit('show_context_menu', {
      position: position,
      selected_count: this.selectedObjects.size
    });
  }

  /**
   * Export canvas to PNG
   * @param {boolean} selectionOnly - Export only selected objects
   */
  async exportToPNG(selectionOnly = false) {
    try {
      let renderTarget;
      
      if (selectionOnly && this.selectedObjects.size > 0) {
        // Calculate bounds of selected objects
        let minX = Infinity, minY = Infinity, maxX = -Infinity, maxY = -Infinity;
        
        this.selectedObjects.forEach(obj => {
          const bounds = obj.getBounds();
          minX = Math.min(minX, bounds.x);
          minY = Math.min(minY, bounds.y);
          maxX = Math.max(maxX, bounds.x + bounds.width);
          maxY = Math.max(maxY, bounds.y + bounds.height);
        });
        
        const width = maxX - minX;
        const height = maxY - minY;
        
        // Create temporary container for selected objects
        const tempContainer = new PIXI.Container();
        tempContainer.x = -minX;
        tempContainer.y = -minY;
        
        this.selectedObjects.forEach(obj => {
          tempContainer.addChild(obj);
        });
        
        // Create render texture
        const renderTexture = PIXI.RenderTexture.create({
          width: Math.ceil(width),
          height: Math.ceil(height),
          resolution: window.devicePixelRatio || 1
        });
        
        this.app.renderer.render(tempContainer, { renderTexture });
        
        // Extract canvas and trigger download
        const canvas = this.app.renderer.extract.canvas(renderTexture);
        this.triggerDownload(canvas.toDataURL('image/png'), 'canvas-selection.png');
        
        // Restore objects to original container
        this.selectedObjects.forEach(obj => {
          this.objectContainer.addChild(obj);
        });
        
        tempContainer.destroy();
        renderTexture.destroy();
      } else {
        // Export entire canvas
        // Calculate bounds of all objects
        let minX = Infinity, minY = Infinity, maxX = -Infinity, maxY = -Infinity;
        
        this.objects.forEach(obj => {
          const bounds = obj.getBounds();
          minX = Math.min(minX, bounds.x);
          minY = Math.min(minY, bounds.y);
          maxX = Math.max(maxX, bounds.x + bounds.width);
          maxY = Math.max(maxY, bounds.y + bounds.height);
        });
        
        const width = maxX - minX;
        const height = maxY - minY;
        
        // Create render texture
        const renderTexture = PIXI.RenderTexture.create({
          width: Math.ceil(width) || 800,
          height: Math.ceil(height) || 600,
          resolution: window.devicePixelRatio || 1
        });
        
        // Temporarily offset container
        const originalX = this.objectContainer.x;
        const originalY = this.objectContainer.y;
        this.objectContainer.x = -minX;
        this.objectContainer.y = -minY;
        
        this.app.renderer.render(this.objectContainer, { renderTexture });
        
        // Restore original position
        this.objectContainer.x = originalX;
        this.objectContainer.y = originalY;
        
        // Extract canvas and trigger download
        const canvas = this.app.renderer.extract.canvas(renderTexture);
        this.triggerDownload(canvas.toDataURL('image/png'), 'canvas-export.png');
        
        renderTexture.destroy();
      }
      
      console.log('[CanvasManager] PNG export complete');
    } catch (error) {
      console.error('[CanvasManager] PNG export failed:', error);
    }
  }

  /**
   * Export canvas to SVG
   * @param {boolean} selectionOnly - Export only selected objects
   */
  exportToSVG(selectionOnly = false) {
    try {
      const objectsToExport = selectionOnly && this.selectedObjects.size > 0
        ? Array.from(this.selectedObjects)
        : Array.from(this.objects.values());
      
      if (objectsToExport.length === 0) {
        console.warn('[CanvasManager] No objects to export');
        return;
      }
      
      // Calculate bounds
      let minX = Infinity, minY = Infinity, maxX = -Infinity, maxY = -Infinity;
      
      objectsToExport.forEach(obj => {
        const bounds = obj.getBounds();
        minX = Math.min(minX, bounds.x);
        minY = Math.min(minY, bounds.y);
        maxX = Math.max(maxX, bounds.x + bounds.width);
        maxY = Math.max(maxY, bounds.y + bounds.height);
      });
      
      const width = maxX - minX;
      const height = maxY - minY;
      
      // Create SVG
      let svg = `<?xml version="1.0" encoding="UTF-8"?>
<svg xmlns="http://www.w3.org/2000/svg" width="${width}" height="${height}" viewBox="${minX} ${minY} ${width} ${height}">
`;
      
      // Convert each object to SVG
      objectsToExport.forEach(obj => {
        svg += this.objectToSVG(obj);
      });
      
      svg += '</svg>';
      
      // Trigger download
      const blob = new Blob([svg], { type: 'image/svg+xml' });
      const url = URL.createObjectURL(blob);
      this.triggerDownload(url, 'canvas-export.svg');
      URL.revokeObjectURL(url);
      
      console.log('[CanvasManager] SVG export complete');
    } catch (error) {
      console.error('[CanvasManager] SVG export failed:', error);
    }
  }

  /**
   * Convert a PixiJS object to SVG string
   * @param {PIXI.DisplayObject} obj - Object to convert
   * @returns {string} SVG string
   */
  objectToSVG(obj) {
    let svg = '';
    
    if (obj instanceof PIXI.Graphics) {
      // Extract bounds and color info from the graphics object
      const bounds = obj.getBounds();
      const fill = obj.fill?.color !== undefined 
        ? `#${obj.fill.color.toString(16).padStart(6, '0')}`
        : '#3b82f6';
      const stroke = obj.stroke?.color !== undefined
        ? `#${obj.stroke.color.toString(16).padStart(6, '0')}`
        : fill;
      const strokeWidth = obj.stroke?.width || 2;
      
      // Simple rectangle approximation for graphics objects
      svg = `  <rect x="${bounds.x}" y="${bounds.y}" width="${bounds.width}" height="${bounds.height}" 
        fill="${fill}" stroke="${stroke}" stroke-width="${strokeWidth}" 
        opacity="${obj.alpha}" transform="rotate(${obj.angle} ${bounds.x + bounds.width/2} ${bounds.y + bounds.height/2})" />\n`;
    } else if (obj instanceof PIXI.Text) {
      const bounds = obj.getBounds();
      const fill = obj.style.fill || '#000000';
      const fontSize = obj.style.fontSize || 16;
      const fontFamily = obj.style.fontFamily || 'Arial';
      
      svg = `  <text x="${bounds.x}" y="${bounds.y + fontSize}" 
        fill="${fill}" font-size="${fontSize}" font-family="${fontFamily}" 
        opacity="${obj.alpha}">${obj.text}</text>\n`;
    }
    
    return svg;
  }

  /**
   * Trigger file download
   * @param {string} dataUrl - Data URL or blob URL
   * @param {string} filename - Filename for download
   */
  triggerDownload(dataUrl, filename) {
    const link = document.createElement('a');
    link.download = filename;
    link.href = dataUrl;
    link.click();
  }

  /**
   * Restore viewport to a saved position
   * @param {number} x - Viewport X position
   * @param {number} y - Viewport Y position
   * @param {number} zoom - Zoom level
   */
  restoreViewport(x, y, zoom) {
    // Set zoom level
    this.zoomLevel = zoom;
    this.objectContainer.scale.set(zoom, zoom);
    this.labelContainer.scale.set(zoom, zoom);
    this.cursorContainer.scale.set(zoom, zoom);

    // Set viewport offset
    this.viewOffset = { x, y };
    this.objectContainer.x = x;
    this.objectContainer.y = y;
    this.labelContainer.x = x;
    this.labelContainer.y = y;
    this.cursorContainer.x = x;
    this.cursorContainer.y = y;
  }

  /**
   * Get current viewport state
   * @returns {Object} {x, y, zoom}
   */
  getViewportState() {
    return {
      x: this.viewOffset.x,
      y: this.viewOffset.y,
      zoom: this.zoomLevel
    };
  }

  /**
   * Set the current color for object creation
   * @param {string} color - Hex color string (e.g., "#FF0000")
   */
  setCurrentColor(color) {
    this.currentColor = color || '#000000';
  }

  /**
   * Create a label for a single object
   * @param {number} objectId - Object ID
   * @param {PIXI.DisplayObject} pixiObject - The PixiJS object
   * @param {string} labelText - Optional label text (if not provided, retrieves from stored label or generates default)
   */
  createLabelForObject(objectId, pixiObject, labelText = null) {
    // If no labelText provided, try to get it from existing label or use default
    if (!labelText) {
      const existingLabel = this.objectLabels.get(objectId);
      labelText = existingLabel?.labelText || `Object ${objectId}`;
    }

    // Remove existing label if present
    const existingLabel = this.objectLabels.get(objectId);
    if (existingLabel) {
      this.labelContainer.removeChild(existingLabel.container);
      existingLabel.container.destroy();
    }

    // Create label container
    const labelContainer = new PIXI.Container();

    // Create text label
    const text = new PIXI.Text({
      text: labelText,
      style: new PIXI.TextStyle({
        fontFamily: 'Arial',
        fontSize: 14,
        fill: 0xffffff,
        fontWeight: 'bold'
      })
    });

    // Create background for label
    const padding = 4;
    const bg = new PIXI.Graphics();
    bg.roundRect(0, 0, text.width + padding * 2, text.height + padding * 2, 4)
      .fill({ color: 0x3b82f6, alpha: 0.9 });

    // Position text on top of background
    text.x = padding;
    text.y = padding;

    labelContainer.addChild(bg);
    labelContainer.addChild(text);

    // Position label above the object using local bounds and object position
    // (similar to how selection boxes are positioned)
    const bounds = pixiObject.getLocalBounds();
    labelContainer.x = pixiObject.x + bounds.width / 2 - labelContainer.width / 2;
    labelContainer.y = pixiObject.y - labelContainer.height - 5; // 5px above object

    // Store label reference with text for persistence
    this.objectLabels.set(objectId, { container: labelContainer, text, bg, labelText });

    // Add to label container (renders on top of objects)
    this.labelContainer.addChild(labelContainer);
  }

  /**
   * Toggle visual labels on canvas objects
   * @param {boolean} show - Whether to show or hide labels
   * @param {Object} labels - Map of object_id => display_name (e.g., "Rectangle 1")
   */
  toggleObjectLabels(show, labels) {
    console.log('[CanvasManager] toggleObjectLabels called - show:', show, 'labels:', labels, 'labelsVisible:', this.labelsVisible);
    if (show) {
      // Show labels
      this.labelsVisible = true;

      // Create label for each object
      this.objects.forEach((pixiObject, objectId) => {
        const labelText = labels[objectId] || `Object ${objectId}`;
        this.createLabelForObject(objectId, pixiObject, labelText);
      });
    } else {
      // Hide labels
      this.labelsVisible = false;

      // Remove all labels
      this.objectLabels.forEach((label, objectId) => {
        this.labelContainer.removeChild(label.container);
        label.container.destroy();
      });

      this.objectLabels.clear();
    }
  }

  /**
   * Show a subtle glow effect for remote transforms
   * @param {number} objectId - Object ID
   * @param {string} userId - User ID performing the transform
   */
  showRemoteTransformGlow(objectId, userId) {
    // Remove existing glow if any
    this.hideRemoteTransformGlow(objectId);

    const pixiObject = this.objects.get(objectId);
    if (!pixiObject) {
      console.log('[CanvasManager] showRemoteTransformGlow: pixiObject not found for', objectId);
      return;
    }

    // Get user's color from presence data
    const userData = this.presences[userId];
    const userColor = userData?.metas?.[0]?.color || '#3b82f6';
    const glowColor = parseInt(userColor.replace('#', '0x'));

    console.log('[CanvasManager] Creating glow for object', objectId, 'user', userId, 'color', userColor);

    // Create glow graphics
    const glow = new PIXI.Graphics();
    const bounds = pixiObject.getLocalBounds();

    // Draw subtle glow outline (larger than object, with transparency)
    const glowPadding = 8;
    glow.rect(
      -glowPadding,
      -glowPadding,
      bounds.width + glowPadding * 2,
      bounds.height + glowPadding * 2
    ).stroke({ width: 3, color: glowColor, alpha: 0.6 });

    // Position glow at object's position
    glow.x = pixiObject.x;
    glow.y = pixiObject.y;

    // Match rotation and pivot of the object
    glow.angle = pixiObject.angle;
    glow.pivot.set(pixiObject.pivot.x, pixiObject.pivot.y);

    // Store the color for later use during updates
    glow.strokeColor = glowColor;
    glow.userId = userId;

    this.objectContainer.addChild(glow);
    this.remoteTransformGlows.set(objectId, glow);
  }

  /**
   * Hide the remote transform glow for an object
   * @param {number} objectId - Object ID
   */
  hideRemoteTransformGlow(objectId) {
    const glow = this.remoteTransformGlows.get(objectId);
    if (glow) {
      if (glow.parent) {
        glow.parent.removeChild(glow);
      }
      glow.destroy();
      this.remoteTransformGlows.delete(objectId);
    }
  }

  /**
   * Set interpolation target for smooth animation
   * @param {number} objectId - Object ID
   * @param {Object} target - Target values {x, y, width, height, rotation}
   */
  setInterpolationTarget(objectId, target) {
    const pixiObject = this.objects.get(objectId);
    if (!pixiObject) return;

    const interpolationData = {
      startTime: Date.now(),
      duration: 150 // Animate over 150ms
    };

    // Only set position if it's being updated
    if (target.x !== undefined || target.y !== undefined) {
      interpolationData.startX = pixiObject.x;
      interpolationData.startY = pixiObject.y;
      interpolationData.targetX = target.x !== undefined ? target.x : pixiObject.x;
      interpolationData.targetY = target.y !== undefined ? target.y : pixiObject.y;
    }

    // Only set size if it's being updated (and NOT during rotation-only updates)
    if ((target.width !== undefined || target.height !== undefined) && !target.onlyRotation && !target.onlyPosition) {
      const bounds = pixiObject.getLocalBounds();
      interpolationData.startWidth = bounds.width;
      interpolationData.startHeight = bounds.height;
      interpolationData.targetWidth = target.width !== undefined ? target.width : bounds.width;
      interpolationData.targetHeight = target.height !== undefined ? target.height : bounds.height;
    }

    // Only set rotation if it's being updated (and NOT during resize-only updates)
    if (target.rotation !== undefined && !target.onlyResize && !target.onlyPosition) {
      interpolationData.startRotation = pixiObject.angle || 0;
      interpolationData.targetRotation = target.rotation;
    }

    this.interpolationTargets.set(objectId, interpolationData);
  }

  /**
   * Update interpolations for smooth remote transforms (called each frame)
   */
  updateInterpolations() {
    const now = Date.now();
    const completedInterpolations = [];

    this.interpolationTargets.forEach((target, objectId) => {
      const pixiObject = this.objects.get(objectId);
      if (!pixiObject) {
        completedInterpolations.push(objectId);
        return;
      }

      const elapsed = now - target.startTime;
      const progress = Math.min(elapsed / target.duration, 1.0);

      // Use easeOutCubic for smooth deceleration
      const eased = 1 - Math.pow(1 - progress, 3);

      // Interpolate position
      if (target.targetX !== undefined && target.startX !== undefined) {
        pixiObject.x = target.startX + (target.targetX - target.startX) * eased;
      }
      if (target.targetY !== undefined && target.startY !== undefined) {
        pixiObject.y = target.startY + (target.targetY - target.startY) * eased;
      }

      // Interpolate rotation
      if (target.targetRotation !== undefined && target.startRotation !== undefined) {
        let rotationDelta = target.targetRotation - target.startRotation;
        // Handle angle wrapping (shortest path)
        if (rotationDelta > 180) rotationDelta -= 360;
        if (rotationDelta < -180) rotationDelta += 360;
        pixiObject.angle = target.startRotation + rotationDelta * eased;
      }

      // Interpolate size
      if ((target.targetWidth !== undefined || target.targetHeight !== undefined) &&
          pixiObject instanceof PIXI.Graphics) {
        const width = target.startWidth + (target.targetWidth - target.startWidth) * eased;
        const height = target.startHeight + (target.targetHeight - target.startHeight) * eased;
        this.redrawGraphicsWithSize(pixiObject, width, height);
      }

      // Mark as complete if finished
      if (progress >= 1.0) {
        completedInterpolations.push(objectId);
      }
    });

    // Clean up completed interpolations
    completedInterpolations.forEach(objectId => {
      this.interpolationTargets.delete(objectId);
    });
  }

  /**
   * Destroy the CanvasManager and clean up resources
   */
  destroy() {
    // Remove event listeners using stored bound references
    const canvas = this.app?.canvas;
    if (canvas) {
      canvas.removeEventListener('mousedown', this.boundHandlers.handleMouseDown);
      canvas.removeEventListener('wheel', this.boundHandlers.handleWheel);
      canvas.removeEventListener('touchstart', this.boundHandlers.handleTouchStart);
      canvas.removeEventListener('touchmove', this.boundHandlers.handleTouchMove);
      canvas.removeEventListener('touchend', this.boundHandlers.handleTouchEnd);
    }

    // Remove window event listeners (mousemove and mouseup are on window, not canvas)
    window.removeEventListener('mousemove', this.boundHandlers.handleMouseMove);
    window.removeEventListener('mouseup', this.boundHandlers.handleMouseUp);
    window.removeEventListener('keydown', this.boundHandlers.handleKeyDown);
    window.removeEventListener('keyup', this.boundHandlers.handleKeyUp);
    window.removeEventListener('resize', this.boundHandlers.handleResize);

    // Disconnect ResizeObserver
    if (this.resizeObserver) {
      this.resizeObserver.disconnect();
      this.resizeObserver = null;
    }

    // Stop performance monitoring
    if (this.performanceMonitor) {
      this.performanceMonitor.stop();
      this.performanceMonitor = null;
    }

    // Clean up PixiJS application
    if (this.app) {
      this.app.destroy(true);
      this.app = null;
    }

    // Clear all event listeners
    this.eventListeners.clear();
  }
}<|MERGE_RESOLUTION|>--- conflicted
+++ resolved
@@ -1540,7 +1540,6 @@
 
       // Update selection box to match new size
       this.updateSelectionBoxes();
-<<<<<<< HEAD
 
       // Broadcast size changes during resize (throttled to avoid spam)
       if (!this.lastResizeUpdate || Date.now() - this.lastResizeUpdate > 50) {
@@ -1557,11 +1556,9 @@
         }
         this.lastResizeUpdate = Date.now();
       }
-=======
     } else if (this.isLassoSelecting) {
       // Update lasso selection rectangle
       this.updateLassoRect(position);
->>>>>>> e76efdf6
     } else if (this.isCreating) {
       // Update temp object while creating
       this.updateTempObject(position);
